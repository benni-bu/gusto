from __future__ import absolute_import
from abc import ABCMeta, abstractmethod
from firedrake import Function, split, TrialFunction, TestFunction, \
    FacetNormal, inner, dx, cross, div, jump, avg, dS_v, \
    DirichletBC, LinearVariationalProblem, LinearVariationalSolver, \
<<<<<<< HEAD
    CellNormal, dot, dS
=======
    Projector
>>>>>>> 8b5309e1


class Forcing(object):
    """
    Base class for forcing terms for dcore.

    :arg state: x :class:`.State` object.
    """
    __metaclass__ = ABCMeta

    def __init__(self, state):
        self.state = state

    @abstractmethod
    def apply(self, scale, x, x_nl, x_out):
        """
        Function takes x as input, computes F(x_nl) and returns
        x_out = x + scale*F(x_nl)
        as output.

        :arg scale: parameter to scale the output by.
        :arg x: :class:`.Function` object
        :arg x_nl: :class:`.Function` object
        :arg x_out: :class:`.Function` object
        """
        pass


class CompressibleForcing(Forcing):
    """
    Forcing class for compressible Euler equations.
    """

    def __init__(self, state):
        self.state = state

        self._build_forcing_solver()

    def _build_forcing_solver(self):
        """
        Only put forcing terms into the u equation.
        """

        state = self.state
        Vu = state.V[0]
        W = state.W

        self.x0 = Function(W)   # copy x to here

        u0,rho0,theta0 = split(self.x0)

        F = TrialFunction(Vu)
        w = TestFunction(Vu)
        self.uF = Function(Vu)

        Omega = state.Omega
        cp = state.parameters.cp
        g = state.parameters.g

        n = FacetNormal(state.mesh)

        pi = Function(state.V[1])
        self.PiProjector = Projector(exner(theta0, rho0, state),
                                     pi)

        a = inner(w,F)*dx
        L = (
            + cp*div(theta0*w)*pi*dx  # pressure gradient [volume]
            - cp*jump(w*theta0,n)*avg(pi)*dS_v  # pressure gradient [surface]
            - g*inner(w,state.k)*dx  # gravity term
        )

        if Omega is not None:
            L -= inner(w,cross(2*Omega,u0))*dx  # Coriolis term

        bcs = [DirichletBC(Vu, 0.0, "bottom"),
               DirichletBC(Vu, 0.0, "top")]

        u_forcing_problem = LinearVariationalProblem(
            a,L,self.uF, bcs=bcs
        )

        self.u_forcing_solver = LinearVariationalSolver(u_forcing_problem)

    def apply(self, scaling, x_in, x_nl, x_out):

        self.x0.assign(x_nl)
        self.PiProjector.project()
        self.u_forcing_solver.solve()  # places forcing in self.uF
        self.uF *= scaling

        u_out, _, _ = x_out.split()

        x_out.assign(x_in)
        u_out += self.uF


def exner(theta,rho,state):
    """
    Compute the exner function.
    """
    R_d = state.parameters.R_d
    p_0 = state.parameters.p_0
    kappa = state.parameters.kappa

    return (R_d/p_0)**(kappa/(1-kappa))*pow(rho*theta, kappa/(1-kappa))


def exner_rho(theta,rho,state):
    R_d = state.parameters.R_d
    p_0 = state.parameters.p_0
    kappa = state.parameters.kappa

    return (R_d/p_0)**(kappa/(1-kappa))*pow(rho*theta, kappa/(1-kappa)-1)*theta*kappa/(1-kappa)


def exner_theta(theta,rho,state):
    R_d = state.parameters.R_d
    p_0 = state.parameters.p_0
    kappa = state.parameters.kappa

    return (R_d/p_0)**(kappa/(1-kappa))*pow(rho*theta, kappa/(1-kappa)-1)*rho*kappa/(1-kappa)


class ShallowWaterForcing(Forcing):

    def __init__(self, state):
        self.state = state

        g = state.parameters.g
        f = state.f

        Vu = state.V[0]
        W = state.W

        self.x0 = Function(W)   # copy x to here

        u0, D0 = split(self.x0)
        n = FacetNormal(state.mesh)
        un = 0.5*(dot(u0, n) + abs(dot(u0, n)))

        F = TrialFunction(Vu)
        w = TestFunction(Vu)
        self.uF = Function(Vu)

        outward_normals = CellNormal(state.mesh)
        perp = lambda u: cross(outward_normals, u)
        a = inner(w, F)*dx
        L = (
            (-f*inner(w, perp(u0)) + g*div(w)*D0)*dx
            - g*inner(jump(w, n), un('+')*D0('+') - un('-')*D0('-'))*dS)

        u_forcing_problem = LinearVariationalProblem(
            a, L, self.uF)

        self.u_forcing_solver = LinearVariationalSolver(u_forcing_problem)

    def apply(self, scaling, x_in, x_nl, x_out):

        self.x0.assign(x_nl)

        self.u_forcing_solver.solve()  # places forcing in self.uF
        self.uF *= scaling

        uF, _ = x_out.split()

        x_out.assign(x_in)
        uF += self.uF<|MERGE_RESOLUTION|>--- conflicted
+++ resolved
@@ -3,11 +3,7 @@
 from firedrake import Function, split, TrialFunction, TestFunction, \
     FacetNormal, inner, dx, cross, div, jump, avg, dS_v, \
     DirichletBC, LinearVariationalProblem, LinearVariationalSolver, \
-<<<<<<< HEAD
-    CellNormal, dot, dS
-=======
-    Projector
->>>>>>> 8b5309e1
+    CellNormal, dot, dS, Projector
 
 
 class Forcing(object):
