--- conflicted
+++ resolved
@@ -6,13 +6,8 @@
 
 import numpy as np
 
-<<<<<<< HEAD
 nlayers = 10 #10 horizontal layers
 refinements = 4 # number of horizontal cells = 20*(4^refinements)
-=======
-nlayers = 2         # 10 horizontal layers
-refinements = 3      # number of horizontal cells = 20*(4^refinements)
->>>>>>> 71838c20
 
 # build surface mesh
 a_ref = 6.37122e6
@@ -131,7 +126,6 @@
 state.initialise([u0, rho0, theta0])
 state.set_reference_profiles(rho_b, theta_b)
 
-<<<<<<< HEAD
 W_VectorDG0 = VectorFunctionSpace(mesh, "DG", 0)
 # Build new extruded coordinate function space
 zhat = Function(W_VectorDG0)
@@ -190,9 +184,6 @@
 state.zhat = zhat
 
 #Set up advection schemes
-=======
-# Set up advection schemes
->>>>>>> 71838c20
 advection_list = []
 velocity_advection = NoAdvection(state)
 advection_list.append((velocity_advection, 0))
