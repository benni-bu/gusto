from gusto import *
from firedrake import (as_vector, SpatialCoordinate, PeriodicRectangleMesh,
                       ExtrudedMesh, exp, sin, Function)
import numpy as np
import sys

dt = 25.
if '--running-tests' in sys.argv:
    nlayers = 5  # horizontal layers
    columns = 50  # number of columns
    tmax = dt
else:
    nlayers = 10  # horizontal layers
    columns = 150  # number of columns
    tmax = 60000.0


L = 6.0e6
m = PeriodicRectangleMesh(columns, 1, L, 1.e4, quadrilateral=True)

# build volume mesh
H = 1.0e4  # Height position of the model top
mesh = ExtrudedMesh(m, layers=nlayers, layer_height=H/nlayers)

dirname = 'sk_hydrostatic'

output = OutputParameters(dirname=dirname,
                          dumpfreq=50,
                          dumplist=['u'],
                          perturbation_fields=['theta', 'rho'],
                          log_level='INFO')

parameters = CompressibleParameters()
diagnostic_fields = [CourantNumber()]

state = State(mesh,
              dt=dt,
              output=output,
              parameters=parameters,
              diagnostic_fields=diagnostic_fields)

Omega = as_vector((0., 0., 0.5e-4))
balanced_pg = as_vector((0., -1.0e-4*20, 0.))
eqns = CompressibleEulerEquations(state, "RTCF", 1, Omega=Omega,
                                  extra_terms=[("u", balanced_pg)])

# Initial conditions
u0 = state.fields("u")
rho0 = state.fields("rho")
theta0 = state.fields("theta")

# spaces
Vu = u0.function_space()
Vt = theta0.function_space()
Vr = rho0.function_space()

# Thermodynamic constants required for setting initial conditions
# and reference profiles
g = parameters.g
N = parameters.N
p_0 = parameters.p_0
c_p = parameters.cp
R_d = parameters.R_d
kappa = parameters.kappa

x, y, z = SpatialCoordinate(mesh)

# N^2 = (g/theta)dtheta/dz => dtheta/dz = theta N^2g => theta=theta_0exp(N^2gz)
Tsurf = 300.
thetab = Tsurf*exp(N**2*z/g)

theta_b = Function(Vt).interpolate(thetab)
rho_b = Function(Vr)

a = 1.0e5
deltaTheta = 1.0e-2
theta_pert = deltaTheta*sin(np.pi*z/H)/(1 + (x - L/2)**2/a**2)
theta0.interpolate(theta_b + theta_pert)

compressible_hydrostatic_balance(state, theta_b, rho_b,
                                 solve_for_rho=True)

rho0.assign(rho_b)
u0.project(as_vector([20.0, 0.0, 0.0]))

state.set_reference_profiles([('rho', rho_b),
                              ('theta', theta_b)])

# Set up advection schemes
<<<<<<< HEAD
=======
ueqn = VectorInvariant(state, Vu)
rhoeqn = AdvectionEquation(state, Vr, equation_form="continuity")
thetaeqn = SUPGAdvection(state, Vt)
>>>>>>> f209d4dc
advected_fields = []
advected_fields.append(ImplicitMidpoint(state, "u"))
advected_fields.append(SSPRK3(state, "rho"))
advected_fields.append(SSPRK3(state, "theta", options=SUPGOptions()))

# Set up linear solver
linear_solver = CompressibleSolver(state, eqns)

# build time stepper
stepper = CrankNicolson(state, eqns, advected_fields,
                        linear_solver=linear_solver)

stepper.run(t=0, tmax=tmax)<|MERGE_RESOLUTION|>--- conflicted
+++ resolved
@@ -87,12 +87,6 @@
                               ('theta', theta_b)])
 
 # Set up advection schemes
-<<<<<<< HEAD
-=======
-ueqn = VectorInvariant(state, Vu)
-rhoeqn = AdvectionEquation(state, Vr, equation_form="continuity")
-thetaeqn = SUPGAdvection(state, Vt)
->>>>>>> f209d4dc
 advected_fields = []
 advected_fields.append(ImplicitMidpoint(state, "u"))
 advected_fields.append(SSPRK3(state, "rho"))
