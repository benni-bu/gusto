"""Some simple tools for configuring the model."""
from abc import ABCMeta, abstractproperty
from enum import Enum
import logging
from logging import DEBUG, INFO, WARNING
from firedrake import sqrt, Constant


<<<<<<< HEAD
__all__ = ["WARNING", "INFO", "DEBUG", "IntegrateByParts",
           "TransportEquationType", "OutputParameters",
           "CompressibleParameters", "ShallowWaterParameters",
           "ConvectiveMoistShallowWaterParameters", "logger",
           "EmbeddedDGOptions",
           "RecoveredOptions", "SUPGOptions", "SpongeLayerParameters",
           "DiffusionParameters"]
=======
__all__ = ["WARNING", "INFO", "DEBUG", "IntegrateByParts", "TransportEquationType",
           "OutputParameters", "CompressibleParameters", "ShallowWaterParameters",
           "logger", "EmbeddedDGOptions", "RecoveryOptions", "SUPGOptions",
           "SpongeLayerParameters", "DiffusionParameters"]
>>>>>>> 29154b57

logger = logging.getLogger("gusto")


def set_log_handler(comm):
    """
    Sets the handler for logging.

    Args:
        comm (:class:`MPI.Comm`): MPI communicator.
    """
    handler = logging.StreamHandler()
    handler.setFormatter(logging.Formatter(fmt="%(name)s:%(levelname)s %(message)s"))
    if logger.hasHandlers():
        logger.handlers.clear()
    if comm.rank == 0:
        logger.addHandler(handler)
    else:
        logger.addHandler(logging.NullHandler())


class IntegrateByParts(Enum):
    """Enumerator for setting the number of times to integrate by parts."""

    NEVER = 0
    ONCE = 1
    TWICE = 2


class TransportEquationType(Enum):
    u"""
    Enumerator for describing types of transport equation.

    For transporting velocity 'u' and transported quantity 'q', different types
    of transport equation include:

    advective: ∂q/∂t + (u.∇)q = 0
    conservative: ∂q/∂t + ∇.(u*q) = 0
    vector_invariant: ∂q/∂t + (∇×q)×u + (1/2)∇(q.u) + (1/2)[(∇q).u -(∇u).q)] = 0
    """

    no_transport = 702
    advective = 19
    conservative = 291
    vector_invariant = 9081


class Configuration(object):
    """A base configuration object, for storing aspects of the model."""

    def __init__(self, **kwargs):
        """
        Args:
            **kwargs: attributes and their values to be stored in the object.
        """
        for name, value in kwargs.items():
            self.__setattr__(name, value)

    def __setattr__(self, name, value):
        """
        Sets the model configuration attributes.

        When attributes are provided as floats or integers, these are converted
        to Firedrake :class:`Constant` objects, other than a handful of special
        integers (dumpfreq, pddumpfreq, chkptfreq and log_level).

        Args:
            name: the attribute's name.
            value: the value to provide to the attribute.

        Raises:
            AttributeError: if the :class:`Configuration` object does not have
                this attribute pre-defined.
        """
        if not hasattr(self, name):
            raise AttributeError("'%s' object has no attribute '%s'" % (type(self).__name__, name))

        # Almost all parameters should be Constants -- but there are some
        # specific exceptions which should be kept as integers
        if type(value) in [float, int] and name not in ['dumpfreq', 'pddumpfreq', 'chkptfreq', 'log_level']:
            object.__setattr__(self, name, Constant(value))
        else:
            object.__setattr__(self, name, value)


class OutputParameters(Configuration):
    """Parameters for controlling outputting."""

    #: log_level for logger, can be DEBUG, INFO or WARNING. Takes
    #: default value "warning"
    log_level = WARNING
    dump_vtus = True
    dumpfreq = 1
    pddumpfreq = None
    dumplist = None
    dumplist_latlon = []
    dump_diagnostics = True
    checkpoint = True
    checkpoint_pickup_filename = None
    chkptfreq = 1
    dirname = None
    #: TODO: Should the output fields be interpolated or projected to
    #: a linear space?  Default is interpolation.
    project_fields = False
    #: List of fields to dump error fields for steady state simulation
    steady_state_error_fields = []
    #: List of fields for computing perturbations from the initial state
    perturbation_fields = []
    #: List of ordered pairs (name, points) where name is the field
    # name and points is the points at which to dump them
    point_data = []
    tolerance = None


class CompressibleParameters(Configuration):
    """Physical parameters for the Compressible Euler equations."""

    g = 9.810616
    N = 0.01  # Brunt-Vaisala frequency (1/s)
    cp = 1004.5  # SHC of dry air at const. pressure (J/kg/K)
    R_d = 287.  # Gas constant for dry air (J/kg/K)
    kappa = 2.0/7.0  # R_d/c_p
    p_0 = 1000.0*100.0  # reference pressure (Pa, not hPa)
    cv = 717.5  # SHC of dry air at const. volume (J/kg/K)
    c_pl = 4186.  # SHC of liq. wat. at const. pressure (J/kg/K)
    c_pv = 1885.  # SHC of wat. vap. at const. pressure (J/kg/K)
    c_vv = 1424.  # SHC of wat. vap. at const. pressure (J/kg/K)
    R_v = 461.  # gas constant of water vapour
    L_v0 = 2.5e6  # ref. value for latent heat of vap. (J/kg)
    T_0 = 273.15  # ref. temperature
    w_sat1 = 380.3  # first const. in Teten's formula (Pa)
    w_sat2 = -17.27  # second const. in Teten's formula (no units)
    w_sat3 = 35.86  # third const. in Teten's formula (K)
    w_sat4 = 610.9  # fourth const. in Teten's formula (Pa)


class ShallowWaterParameters(Configuration):
    """Physical parameters for the shallow-water equations."""

    g = 9.80616
    Omega = 7.292e-5  # rotation rate
    H = None  # mean depth


class ConvectiveMoistShallowWaterParameters(ShallowWaterParameters):

    """
    Physical parameters for the Bouchut et al moist shallow water equations
    """
    gamma = None  # condensation proportionality constant
    tau = None  # timescale of condensation
    q_0 = None  # factor in the saturation humidity expr
    alpha = None  # exponential factor in the saturation humidity expr


class TransportOptions(Configuration, metaclass=ABCMeta):
    """Base class for specifying options for a transport scheme."""

    @abstractproperty
    def name(self):
        pass


class EmbeddedDGOptions(TransportOptions):
    """Specifies options for an embedded DG method."""

    name = "embedded_dg"
    embedding_space = None


class RecoveryOptions(TransportOptions):
    """Specifies options for a recovery wrapper method."""

    name = "recovered"
    embedding_space = None
    recovered_space = None
    boundary_method = None
    injection_method = 'interpolate'
    project_high_method = 'interpolate'
    project_low_method = 'project'
    broken_method = 'interpolate'


class SUPGOptions(TransportOptions):
    """Specifies options for an SUPG scheme."""

    name = "supg"
    tau = None
    default = 1/sqrt(15)
    ibp = IntegrateByParts.TWICE


class SpongeLayerParameters(Configuration):
    """Specifies parameters describing a 'sponge' (damping) layer."""

    H = None
    z_level = None
    mubar = None


class DiffusionParameters(Configuration):
    """Parameters for a diffusion term with an interior penalty method."""

    kappa = None
    mu = None<|MERGE_RESOLUTION|>--- conflicted
+++ resolved
@@ -6,20 +6,12 @@
 from firedrake import sqrt, Constant
 
 
-<<<<<<< HEAD
 __all__ = ["WARNING", "INFO", "DEBUG", "IntegrateByParts",
            "TransportEquationType", "OutputParameters",
            "CompressibleParameters", "ShallowWaterParameters",
            "ConvectiveMoistShallowWaterParameters", "logger",
-           "EmbeddedDGOptions",
-           "RecoveredOptions", "SUPGOptions", "SpongeLayerParameters",
-           "DiffusionParameters"]
-=======
-__all__ = ["WARNING", "INFO", "DEBUG", "IntegrateByParts", "TransportEquationType",
-           "OutputParameters", "CompressibleParameters", "ShallowWaterParameters",
-           "logger", "EmbeddedDGOptions", "RecoveryOptions", "SUPGOptions",
+           "EmbeddedDGOptions", "RecoveryOptions", "SUPGOptions",
            "SpongeLayerParameters", "DiffusionParameters"]
->>>>>>> 29154b57
 
 logger = logging.getLogger("gusto")
 
