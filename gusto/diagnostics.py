--- conflicted
+++ resolved
@@ -21,7 +21,6 @@
         return sqrt(assemble(dot(f, f)*dx))
 
     @staticmethod
-<<<<<<< HEAD
     def max(f):
         fmax = op2.Global(1, [-1000], dtype=float)
         op2.par_loop(op2.Kernel("""void maxify(double *a, double *b)
@@ -47,12 +46,8 @@
         return rms
 
     @staticmethod
-    def assem(f):
-        return assemble(f*dx)
-=======
     def total(f):
         return assemble(f * dx)
->>>>>>> fb7e5dc4
 
 
 class DiagnosticField(object):
