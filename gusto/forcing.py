--- conflicted
+++ resolved
@@ -22,17 +22,7 @@
     term - these will be multiplied by the appropriate test function.
     """
 
-<<<<<<< HEAD
     def __init__(self, equation, dt, alpha):
-=======
-    def __init__(self, state, euler_poincare=False, linear=False, extra_terms=None, moisture=None):
-        self.state = state
-        if linear:
-            self.euler_poincare = False
-            logger.warning('Setting euler_poincare to False because you have set linear=True')
-        else:
-            self.euler_poincare = euler_poincare
->>>>>>> f209d4dc
 
         self.field_name = equation.field_name
         implicit_terms = ["divergence_form", "sponge"]
@@ -100,294 +90,8 @@
         :arg x_nl: :class:`.Function` object
         :arg x_out: :class:`.Function` object
         """
-<<<<<<< HEAD
+
         self.x0.assign(x_nl(self.field_name))
-=======
-        self.scaling.assign(scaling)
-        self.x0.assign(x_nl)
-        implicit = kwargs.get("implicit")
-        if implicit is not None:
-            self.impl.assign(int(implicit))
-        self.u_forcing_solver.solve()  # places forcing in self.uF
-
-        uF = x_out.split()[0]
-
-        x_out.assign(x_in)
-        uF += self.uF
-
-
-class CompressibleForcing(Forcing):
-    """
-    Forcing class for compressible Euler equations.
-    """
-
-    def pressure_gradient_term(self):
-
-        u0, rho0, theta0 = split(self.x0)
-        cp = self.state.parameters.cp
-        n = FacetNormal(self.state.mesh)
-        Vtheta = self.state.spaces("HDiv_v")
-
-        # introduce new theta so it can be changed by moisture
-        theta = theta0
-
-        # add effect of density of water upon theta
-        if self.moisture is not None:
-            water_t = Function(Vtheta).assign(0.0)
-            for water in self.moisture:
-                water_t += self.state.fields(water)
-            theta = theta / (1 + water_t)
-
-        pi = thermodynamics.pi(self.state.parameters, rho0, theta0)
-
-        L = (
-            + cp*div(theta*self.test)*pi*dx
-            - cp*jump(self.test*theta, n)*avg(pi)*dS_v
-        )
-        return L
-
-    def gravity_term(self):
-
-        g = self.state.parameters.g
-        L = -g*inner(self.test, self.state.k)*dx
-
-        return L
-
-    def theta_forcing(self):
-
-        cv = self.state.parameters.cv
-        cp = self.state.parameters.cp
-        c_vv = self.state.parameters.c_vv
-        c_pv = self.state.parameters.c_pv
-        c_pl = self.state.parameters.c_pl
-        R_d = self.state.parameters.R_d
-        R_v = self.state.parameters.R_v
-
-        u0, _, theta0 = split(self.x0)
-        water_v = self.state.fields('water_v')
-        water_c = self.state.fields('water_c')
-
-        c_vml = cv + water_v * c_vv + water_c * c_pl
-        c_pml = cp + water_v * c_pv + water_c * c_pl
-        R_m = R_d + water_v * R_v
-
-        L = -theta0 * (R_m / c_vml - (R_d * c_pml) / (cp * c_vml)) * div(u0)
-
-        return self.scaling * L
-
-    def _build_forcing_solvers(self):
-
-        super(CompressibleForcing, self)._build_forcing_solvers()
-        # build forcing for theta equation
-        if self.moisture is not None:
-            _, _, theta0 = split(self.x0)
-            Vt = self.state.spaces("HDiv_v")
-            p = TrialFunction(Vt)
-            q = TestFunction(Vt)
-            self.thetaF = Function(Vt)
-
-            a = p * q * dx
-            L = self.theta_forcing()
-            L = q * L * dx
-
-            theta_problem = LinearVariationalProblem(a, L, self.thetaF)
-
-            solver_parameters = {}
-            if logger.isEnabledFor(DEBUG):
-                solver_parameters["ksp_monitor_true_residual"] = None
-            self.theta_solver = LinearVariationalSolver(
-                theta_problem,
-                solver_parameters=solver_parameters,
-                options_prefix="ThetaForcingSolver"
-            )
-
-    def apply(self, scaling, x_in, x_nl, x_out, **kwargs):
-
-        super(CompressibleForcing, self).apply(scaling, x_in, x_nl, x_out, **kwargs)
-        if self.moisture is not None:
-            self.theta_solver.solve()
-            _, _, theta_out = x_out.split()
-            theta_out += self.thetaF
-
-
-class IncompressibleForcing(Forcing):
-    """
-    Forcing class for incompressible Euler Boussinesq equations.
-    """
-
-    def pressure_gradient_term(self):
-        _, p0, _ = split(self.x0)
-        L = div(self.test)*p0*dx
-        return L
-
-    def gravity_term(self):
-        _, _, b0 = split(self.x0)
-        L = b0*inner(self.test, self.state.k)*dx
-        return L
-
-    def _build_forcing_solvers(self):
-
-        super(IncompressibleForcing, self)._build_forcing_solvers()
-        Vp = self.state.spaces("DG")
-        p = TrialFunction(Vp)
-        q = TestFunction(Vp)
-        self.divu = Function(Vp)
-
-        u0, _, _ = split(self.x0)
-        a = p*q*dx
-        L = q*div(u0)*dx
-
-        divergence_problem = LinearVariationalProblem(
-            a, L, self.divu)
-
-        solver_parameters = {}
-
-        if logger.isEnabledFor(DEBUG):
-            solver_parameters["ksp_monitor_true_residual"] = None
-        self.divergence_solver = LinearVariationalSolver(
-            divergence_problem,
-            solver_parameters=solver_parameters,
-            options_prefix="DivergenceSolver"
-        )
-
-    def apply(self, scaling, x_in, x_nl, x_out, **kwargs):
-
-        super(IncompressibleForcing, self).apply(scaling, x_in, x_nl, x_out, **kwargs)
-        if 'incompressible' in kwargs and kwargs['incompressible']:
-            _, p_out, _ = x_out.split()
-            self.divergence_solver.solve()
-            p_out.assign(self.divu)
-
-
-class EadyForcing(IncompressibleForcing):
-    """
-    Forcing class for Eady Boussinesq equations.
-    """
-
-    def forcing_term(self):
-
-        L = Forcing.forcing_term(self)
-        dbdy = self.state.parameters.dbdy
-        H = self.state.parameters.H
-        Vp = self.state.spaces("DG")
-        _, _, z = SpatialCoordinate(self.state.mesh)
-        eady_exp = Function(Vp).interpolate(z-H/2.)
-
-        L -= self.scaling*dbdy*eady_exp*inner(self.test, as_vector([0., 1., 0.]))*dx
-        return L
-
-    def _build_forcing_solvers(self):
-
-        super(EadyForcing, self)._build_forcing_solvers()
-
-        # b_forcing
-        dbdy = self.state.parameters.dbdy
-        Vb = self.state.spaces("HDiv_v")
-        F = TrialFunction(Vb)
-        gamma = TestFunction(Vb)
-        self.bF = Function(Vb)
-        u0, _, b0 = split(self.x0)
-
-        a = gamma*F*dx
-        L = -self.scaling*gamma*(dbdy*inner(u0, as_vector([0., 1., 0.])))*dx
-
-        b_forcing_problem = LinearVariationalProblem(
-            a, L, self.bF
-        )
-
-        solver_parameters = {}
-        if logger.isEnabledFor(DEBUG):
-            solver_parameters["ksp_monitor_true_residual"] = None
-        self.b_forcing_solver = LinearVariationalSolver(
-            b_forcing_problem,
-            solver_parameters=solver_parameters,
-            options_prefix="BForcingSolver"
-        )
-
-    def apply(self, scaling, x_in, x_nl, x_out, **kwargs):
-
-        super(EadyForcing, self).apply(scaling, x_in, x_nl, x_out, **kwargs)
-        self.b_forcing_solver.solve()  # places forcing in self.bF
-        _, _, b_out = x_out.split()
-        b_out += self.bF
-
-
-class CompressibleEadyForcing(CompressibleForcing):
-    """
-    Forcing class for compressible Eady equations.
-    """
-
-    def forcing_term(self):
-
-        # L = super(EadyForcing, self).forcing_term()
-        L = Forcing.forcing_term(self)
-        dthetady = self.state.parameters.dthetady
-        Pi0 = self.state.parameters.Pi0
-        cp = self.state.parameters.cp
-
-        _, rho0, theta0 = split(self.x0)
-        Pi = thermodynamics.pi(self.state.parameters, rho0, theta0)
-        Pi_0 = Constant(Pi0)
-
-        L += self.scaling*cp*dthetady*(Pi-Pi_0)*inner(self.test, as_vector([0., 1., 0.]))*dx  # Eady forcing
-        return L
-
-    def _build_forcing_solvers(self):
-
-        super(CompressibleEadyForcing, self)._build_forcing_solvers()
-        # theta_forcing
-        dthetady = self.state.parameters.dthetady
-        Vt = self.state.spaces("HDiv_v")
-        F = TrialFunction(Vt)
-        gamma = TestFunction(Vt)
-        self.thetaF = Function(Vt)
-        u0, _, _ = split(self.x0)
-
-        a = gamma*F*dx
-        L = -self.scaling*gamma*(dthetady*inner(u0, as_vector([0., 1., 0.])))*dx
-
-        theta_forcing_problem = LinearVariationalProblem(
-            a, L, self.thetaF
-        )
-
-        solver_parameters = {}
-        if logger.isEnabledFor(DEBUG):
-            solver_parameters["ksp_monitor_true_residual"] = None
-        self.theta_forcing_solver = LinearVariationalSolver(
-            theta_forcing_problem,
-            solver_parameters=solver_parameters,
-            options_prefix="ThetaForcingSolver"
-        )
-
-    def apply(self, scaling, x_in, x_nl, x_out, **kwargs):
-
-        Forcing.apply(self, scaling, x_in, x_nl, x_out, **kwargs)
-        self.theta_forcing_solver.solve()  # places forcing in self.thetaF
-        _, _, theta_out = x_out.split()
-        theta_out += self.thetaF
-
-
-class ShallowWaterForcing(Forcing):
-
-    def coriolis_term(self):
-
-        f = self.state.fields("coriolis")
-        u0, _ = split(self.x0)
-        L = -f*inner(self.test, self.state.perp(u0))*dx
-        return L
-
-    def pressure_gradient_term(self):
-
-        g = self.state.parameters.g
-        u0, D0 = split(self.x0)
-        n = FacetNormal(self.state.mesh)
-        un = 0.5*(dot(u0, n) + abs(dot(u0, n)))
-
-        L = g*(div(self.test)*D0*dx
-               - inner(jump(self.test, n), un('+')*D0('+')
-                       - un('-')*D0('-'))*dS)
-        return L
->>>>>>> f209d4dc
 
         self.solvers[label].solve()  # places forcing in self.xF
 
