--- conflicted
+++ resolved
@@ -7,11 +7,7 @@
 from firedrake import MixedFunctionSpace, TrialFunctions, TestFunctions, \
     TestFunction, TrialFunction, FunctionSpace, SpatialCoordinate, \
     FacetNormal, inner, div, dx, ds_b, ds_t, ds_tb, DirichletBC, \
-<<<<<<< HEAD
-    Expression, Function, Constant, as_vector, assemble, \
-=======
     Expression, Function, Constant, assemble, \
->>>>>>> 7f765e2d
     LinearVariationalProblem, LinearVariationalSolver, \
     NonlinearVariationalProblem, NonlinearVariationalSolver, split, solve, zero
 from gusto.forcing import exner
@@ -226,17 +222,9 @@
     return v
 
 
-<<<<<<< HEAD
-def compressible_eady_initial_u(state, theta0, rho0, u0):
-    f = state.parameters.f
-    cp = state.parameters.cp
-    dthetady = state.parameters.dthetady
-    Pi0 = state.parameters.Pi0
-=======
 def compressible_eady_initial_v(state, theta0, rho0, v):
     f = state.parameters.f
     cp = state.parameters.cp
->>>>>>> 7f765e2d
 
     # exner function
     Vr = rho0.function_space()
@@ -244,11 +232,7 @@
     Pi = Function(Vr).interpolate(Pi_exp)
 
     # get Pi gradient
-<<<<<<< HEAD
-    Vu = u0.function_space()
-=======
     Vu = state.spaces("HDiv")
->>>>>>> 7f765e2d
     g = TrialFunction(Vu)
     wg = TestFunction(Vu)
 
@@ -265,20 +249,9 @@
 
     a = phi*f*m*dx
     L = phi*cp*theta0*pgrad[0]*dx
-<<<<<<< HEAD
-    v = Function(Vr)
     solve(a == L, v)
 
-    # set initial u
-    u = cp*dthetady/f*(Pi_exp-Pi0)
-    a = inner(wg,g)*dx
-    L = inner(wg,as_vector([u, v, 0.]))*dx
-    solve(a == L, u0)
-=======
-    solve(a == L, v)
-
     return v
->>>>>>> 7f765e2d
 
 
 def calculate_Pi0(state, theta0, rho0):
