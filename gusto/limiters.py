from __future__ import absolute_import, print_function, division
from gusto.configuration import logger
from firedrake import dx, BrokenElement, Function, FunctionSpace
from firedrake.parloops import par_loop, READ, RW, INC
from firedrake.slope_limiter.vertex_based_limiter import VertexBasedLimiter

__all__ = ["ThetaLimiter", "NoLimiter"]

_copy_into_Q1DG_loop = """
theta_hat[0][0] = theta[0][0];
theta_hat[1][0] = theta[1][0];
theta_hat[2][0] = theta[3][0];
theta_hat[3][0] = theta[4][0];
"""
_copy_from_Q1DG_loop = """
theta[0][0] = theta_hat[0][0];
theta[1][0] = theta_hat[1][0];
theta[3][0] = theta_hat[2][0];
theta[4][0] = theta_hat[3][0];
"""

_check_midpoint_values_loop = """
if (theta[2][0] > fmax(theta[0][0], theta[1][0]))
    theta[2][0] = 0.5 * (theta[0][0] + theta[1][0]);
else if (theta[2][0] < fmin(theta[0][0], theta[1][0]))
    theta[2][0] = 0.5 * (theta[0][0] + theta[1][0]);
if (theta[5][0] > fmax(theta[3][0], theta[4][0]))
    theta[5][0] = 0.5 * (theta[3][0] + theta[4][0]);
else if (theta[5][0] < fmin(theta[3][0], theta[4][0]))
    theta[5][0] = 0.5 * (theta[3][0] + theta[4][0]);
"""

_weight_kernel = """
for (int i=0; i<weight.dofs; ++i) {
    weight[i][0] += 1.0;
    }"""

_average_kernel = """
for (int i=0; i<vrec.dofs; ++i) {
        vrec[i][0] += v_b[i][0]/weight[i][0];
        }"""


class ThetaLimiter(object):
    """
    A vertex based limiter for fields in the DG1xCG2 space,
    i.e. temperature variables. This acts like the vertex-based
    limiter implemented in Firedrake, but in addition corrects
    the central nodes to prevent new maxima or minima forming.
    """

    def __init__(self, space):
        """
        Initialise limiter

<<<<<<< HEAD
        :param equation : an advection equation, as we need the broken space attached to it
=======
        :param space: the space in which theta lies.
        It should be the DG1xCG2 space.
>>>>>>> dbeca5f2
        """

        self.Vt = FunctionSpace(space.mesh(), BrokenElement(space.ufl_element()))
        # check this is the right space, only currently working for 2D extruded mesh
        if self.Vt.extruded and self.Vt.mesh().topological_dimension() == 2:
            # check that horizontal degree is 1 and vertical degree is 2
            if self.Vt.ufl_element().degree()[0] is not 1 or \
               self.Vt.ufl_element().degree()[1] is not 2:
                raise ValueError('This is not the right limiter for this space.')
            # check that continuity of the spaces is correct
            # this will fail if the space does not use broken elements
            if self.Vt.ufl_element()._element.sobolev_space()[0].name is not 'L2' or \
               self.Vt.ufl_element()._element.sobolev_space()[1].name is not 'H1':
                raise ValueError('This is not the right limiter for this space.')
        else:
            logger.warning('This limiter may not work for the space you are using.')

        self.Q1DG = FunctionSpace(self.Vt.mesh(), 'DG', 1)  # space with only vertex DOFs
        self.vertex_limiter = VertexBasedLimiter(self.Q1DG)
        self.theta_hat = Function(self.Q1DG)  # theta function with only vertex DOFs
        self.w = Function(self.Vt)
        self.result = Function(self.Vt)
        par_loop(_weight_kernel, dx, {"weight": (self.w, INC)})

    def copy_vertex_values(self, field):
        """
        Copies the vertex values from temperature space to
        Q1DG space which only has vertices.
        """
        par_loop(_copy_into_Q1DG_loop, dx,
                 {"theta": (field, READ),
                  "theta_hat": (self.theta_hat, RW)})

    def copy_vertex_values_back(self, field):
        """
        Copies the vertex values back from the Q1DG space to
        the original temperature space.
        """
        par_loop(_copy_from_Q1DG_loop, dx,
                 {"theta": (field, RW),
                  "theta_hat": (self.theta_hat, READ)})

    def check_midpoint_values(self, field):
        """
        Checks the midpoint field values are less than the maximum
        and more than the minimum values. Amends them to the average
        if they are not.
        """
        par_loop(_check_midpoint_values_loop, dx,
                 {"theta": (field, RW)})

    def remap_to_embedded_space(self, field):
        """
        Remap from DG space to embedded DG space.
        """

        self.result.assign(0.)
        par_loop(_average_kernel, dx, {"vrec": (self.result, INC),
                                       "v_b": (field, READ),
                                       "weight": (self.w, READ)})
        field.assign(self.result)

    def apply(self, field):
        """
        The application of the limiter to the theta-space field.
        """
        assert field.function_space() == self.Vt, \
            'Given field does not belong to this objects function space'

        self.copy_vertex_values(field)
        self.vertex_limiter.apply(self.theta_hat)
        self.copy_vertex_values_back(field)
        self.check_midpoint_values(field)
        self.remap_to_embedded_space(field)


class NoLimiter(object):
    """
    A blank limiter that does nothing.
    """

    def __init__(self):
        """
        Initialise the blank limiter.
        """
        pass

    def apply(self, field):
        """
        The application of the blank limiter.
        """
        pass<|MERGE_RESOLUTION|>--- conflicted
+++ resolved
@@ -53,12 +53,8 @@
         """
         Initialise limiter
 
-<<<<<<< HEAD
-        :param equation : an advection equation, as we need the broken space attached to it
-=======
         :param space: the space in which theta lies.
         It should be the DG1xCG2 space.
->>>>>>> dbeca5f2
         """
 
         self.Vt = FunctionSpace(space.mesh(), BrokenElement(space.ufl_element()))
