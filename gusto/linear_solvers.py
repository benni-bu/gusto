from firedrake import split, LinearVariationalProblem, \
    LinearVariationalSolver, TestFunctions, TrialFunctions, \
    TestFunction, TrialFunction, lhs, rhs, DirichletBC, FacetNormal, \
    div, dx, jump, avg, dS_v, dS_h, inner, MixedFunctionSpace, dot, grad, \
    Function, MixedVectorSpaceBasis, VectorSpaceBasis, warning
from firedrake.solving_utils import flatten_parameters

from gusto.forcing import exner, exner_rho, exner_theta
from abc import ABCMeta, abstractmethod, abstractproperty


__all__ = ["CompressibleSolver", "IncompressibleSolver", "ShallowWaterSolver"]


class TimesteppingSolver(object, metaclass=ABCMeta):
    """
    Base class for timestepping linear solvers for Gusto.

    This is a dummy base class.

    :arg state: :class:`.State` object.
    :arg solver_parameters (optional): solver parameters
    :arg overwrite_solver_parameters: boolean, if True use only the
    solver_parameters that have been passed in, if False then update
    the default solver parameters with the solver_parameters passed in.
    """

    def __init__(self, state, solver_parameters=None,
                 overwrite_solver_parameters=False):

        self.state = state

        if solver_parameters is not None:
            if not overwrite_solver_parameters:
                p = flatten_parameters(self.solver_parameters)
                p.update(flatten_parameters(solver_parameters))
                solver_parameters = p
            self.solver_parameters = solver_parameters

        # setup the solver
        self._setup_solver()

    @abstractproperty
    def solver_parameters(self):
        """Solver parameters for this solver"""
        pass

    @abstractmethod
    def solve(self):
        pass


class CompressibleSolver(TimesteppingSolver):
    """
    Timestepping linear solver object for the compressible equations
    in theta-pi formulation with prognostic variables u,rho,theta.

    This solver follows the following strategy:
    (1) Analytically eliminate theta (introduces error near topography)
    (2) Solve resulting system for (u,rho) using a Schur preconditioner
    (3) Reconstruct theta

    :arg state: a :class:`.State` object containing everything else.
    :arg quadrature degree: tuple (q_h, q_v) where q_h is the required
    quadrature degree in the horizontal direction and q_v is that in
    the vertical direction
    :arg solver_parameters (optional): solver parameters
    :arg overwrite_solver_parameters: boolean, if True use only the
    solver_parameters that have been passed in, if False then update
    the default solver parameters with the solver_parameters passed in.
    :arg moisture (optional): list of names of moisture fields.
    """

    solver_parameters = {
        'pc_type': 'fieldsplit',
        'pc_fieldsplit_type': 'schur',
        'ksp_type': 'gmres',
        'ksp_max_it': 100,
        'ksp_gmres_restart': 50,
        'pc_fieldsplit_schur_fact_type': 'FULL',
        'pc_fieldsplit_schur_precondition': 'selfp',
        'fieldsplit_0': {'ksp_type': 'preonly',
                         'pc_type': 'bjacobi',
                         'sub_pc_type': 'ilu'},
        'fieldsplit_1': {'ksp_type': 'preonly',
                         'pc_type': 'gamg',
                         'mg_levels': {'ksp_type': 'chebyshev',
                                       'ksp_chebyshev_esteig': True,
                                       'ksp_max_it': 1,
                                       'pc_type': 'bjacobi',
                                       'sub_pc_type': 'ilu'}}
    }

    def __init__(self, state, quadrature_degree=None, solver_parameters=None,
                 overwrite_solver_parameters=False, moisture=None):

        self.moisture = moisture

        if quadrature_degree is not None:
            self.quadrature_degree = quadrature_degree
        else:
            dgspace = state.spaces("DG")
            if any(deg > 2 for deg in dgspace.ufl_element().degree()):
                warning("default quadrature degree most likely not sufficient for this degree element")
            self.quadrature_degree = (5, 5)

        super().__init__(state, solver_parameters, overwrite_solver_parameters)

    def _setup_solver(self):
        state = self.state      # just cutting down line length a bit
        dt = state.timestepping.dt
        beta = dt*state.timestepping.alpha
        cp = state.parameters.cp
        mu = state.mu
        K_d = state.K_d
        Vu = state.spaces("HDiv")
        Vtheta = state.spaces("HDiv_v")
        Vrho = state.spaces("DG")

        # Split up the rhs vector (symbolically)
        u_in, rho_in, theta_in = split(state.xrhs)

        # Build the reduced function space for u,rho
        M = MixedFunctionSpace((Vu, Vrho))
        w, phi = TestFunctions(M)
        u, rho = TrialFunctions(M)

        n = FacetNormal(state.mesh)

        # Get background fields
        thetabar = state.fields("thetabar")
        rhobar = state.fields("rhobar")
        pibar = exner(thetabar, rhobar, state)
        pibar_rho = exner_rho(thetabar, rhobar, state)
        pibar_theta = exner_theta(thetabar, rhobar, state)

        # Analytical (approximate) elimination of theta
        k = state.k             # Upward pointing unit vector
        theta = -dot(k, u)*dot(k, grad(thetabar))*beta + theta_in

        # Only include theta' (rather than pi') in the vertical
        # component of the gradient

        # the pi prime term (here, bars are for mean and no bars are
        # for linear perturbations)

        pi = pibar_theta*theta + pibar_rho*rho

        # vertical projection
        def V(u):
            return k*inner(u, k)

        # specify degree for some terms as estimated degree is too large
        dxp = dx(degree=(self.quadrature_degree))
        dS_vp = dS_v(degree=(self.quadrature_degree))

        # add effect of density of water upon theta
        if self.moisture is not None:
            water_t = Function(Vtheta).assign(0.0)
            for water in self.moisture:
                water_t += self.state.fields(water)
            theta = theta / (1 + water_t)
            thetabar = thetabar / (1 + water_t)

        eqn = (
            inner(w, (u - u_in))*dx
            - beta*cp*div(theta*V(w))*pibar*dxp
            # following does nothing but is preserved in the comments
            # to remind us why (because V(w) is purely vertical.
            # + beta*cp*jump(theta*V(w),n)*avg(pibar)*dS_v
            - beta*cp*div(thetabar*w)*pi*dxp
            + beta*cp*jump(thetabar*w, n)*avg(pi)*dS_vp
            + (phi*(rho - rho_in) - beta*inner(grad(phi), u)*rhobar)*dx
            + beta*jump(phi*u, n)*avg(rhobar)*(dS_v + dS_h)
        )

        if mu is not None:
<<<<<<< HEAD
            eqn += dt*mu*inner(w,k)*inner(u,k)*dx

        if K_d is not None:
            eqn += beta*K_d * div(w) * div(u) * dx

=======
            eqn += dt*mu*inner(w, k)*inner(u, k)*dx
>>>>>>> 6f8bec14
        aeqn = lhs(eqn)
        Leqn = rhs(eqn)

        # Place to put result of u rho solver
        self.urho = Function(M)

        # Boundary conditions (assumes extruded mesh)
        bcs = [DirichletBC(M.sub(0), 0.0, "bottom"),
               DirichletBC(M.sub(0), 0.0, "top")]

        # Solver for u, rho
        urho_problem = LinearVariationalProblem(
            aeqn, Leqn, self.urho, bcs=bcs)

        self.urho_solver = LinearVariationalSolver(urho_problem,
                                                   solver_parameters=self.solver_parameters,
                                                   options_prefix='ImplicitSolver')

        # Reconstruction of theta
        theta = TrialFunction(Vtheta)
        gamma = TestFunction(Vtheta)

        u, rho = self.urho.split()
        self.theta = Function(Vtheta)

        theta_eqn = gamma*(theta - theta_in +
                           dot(k, u)*dot(k, grad(thetabar))*beta)*dx

        theta_problem = LinearVariationalProblem(lhs(theta_eqn),
                                                 rhs(theta_eqn),
                                                 self.theta)
        self.theta_solver = LinearVariationalSolver(theta_problem,
                                                    options_prefix='thetabacksubstitution')

    def solve(self):
        """
        Apply the solver with rhs state.xrhs and result state.dy.
        """

        self.urho_solver.solve()

        u1, rho1 = self.urho.split()
        u, rho, theta = self.state.dy.split()
        u.assign(u1)
        rho.assign(rho1)

        self.theta_solver.solve()
        theta.assign(self.theta)


class IncompressibleSolver(TimesteppingSolver):
    """Timestepping linear solver object for the incompressible
    Boussinesq equations with prognostic variables u, p, b.

    This solver follows the following strategy:
    (1) Analytically eliminate b (introduces error near topography)
    (2) Solve resulting system for (u,p) using a block Hdiv preconditioner
    (3) Reconstruct b

    This currently requires a (parallel) direct solver so is probably
    a bit memory-hungry, we'll improve this with a hybridised solver
    soon.

    :arg state: a :class:`.State` object containing everything else.
    :arg L: the width of the domain, used in the preconditioner.
    :arg solver_parameters: (optional) Solver parameters.
    :arg overwrite_solver_parameters: boolean, if True use only the
    solver_parameters that have been passed in, if False then update
    the default solver parameters with the solver_parameters passed in.
    """

    solver_parameters = {
        'ksp_type': 'gmres',
        'pc_type': 'fieldsplit',
        'pc_fieldsplit_type': 'additive',
        'fieldsplit_0': {'ksp_type': 'preonly',
                         'pc_type': 'lu',
                         'pc_factor_mat_solver_package': 'mumps'},
        'fieldsplit_1': {'ksp_type': 'preonly',
                         'pc_type': 'lu',
                         'pc_factor_mat_solver_package': 'mumps'}
    }

    def __init__(self, state, L, solver_parameters=None,
                 overwrite_solver_parameters=False):

        self.L = L
        super().__init__(state, solver_parameters, overwrite_solver_parameters)

    def _setup_solver(self):
        state = self.state      # just cutting down line length a bit
        dt = state.timestepping.dt
        beta = dt*state.timestepping.alpha
        mu = state.mu
        Vu = state.spaces("HDiv")
        Vb = state.spaces("HDiv_v")
        Vp = state.spaces("DG")

        # Split up the rhs vector (symbolically)
        u_in, p_in, b_in = split(state.xrhs)

        # Build the reduced function space for u,p
        M = MixedFunctionSpace((Vu, Vp))
        w, phi = TestFunctions(M)
        u, p = TrialFunctions(M)

        # Get background fields
        bbar = state.fields("bbar")

        # Analytical (approximate) elimination of theta
        k = state.k             # Upward pointing unit vector
        b = -dot(k, u)*dot(k, grad(bbar))*beta + b_in

        # vertical projection
        def V(u):
            return k*inner(u, k)

        eqn = (
            inner(w, (u - u_in))*dx
            - beta*div(w)*p*dx
            - beta*inner(w, k)*b*dx
            + phi*div(u)*dx
        )

        if mu is not None:
            eqn += dt*mu*inner(w, k)*inner(u, k)*dx
        aeqn = lhs(eqn)
        Leqn = rhs(eqn)

        # Place to put result of u p solver
        self.up = Function(M)

        # Boundary conditions (assumes extruded mesh)
        bcs = [DirichletBC(M.sub(0), 0.0, "bottom"),
               DirichletBC(M.sub(0), 0.0, "top")]

        # preconditioner equation
        L = self.L
        Ap = (
            inner(w, u) + L*L*div(w)*div(u) +
            phi*p/L/L
        )*dx

        # Solver for u, p
        up_problem = LinearVariationalProblem(
            aeqn, Leqn, self.up, bcs=bcs, aP=Ap)

        nullspace = MixedVectorSpaceBasis(M,
                                          [M.sub(0),
                                           VectorSpaceBasis(constant=True)])

        self.up_solver = LinearVariationalSolver(up_problem,
                                                 solver_parameters=self.solver_parameters,
                                                 nullspace=nullspace)

        # Reconstruction of b
        b = TrialFunction(Vb)
        gamma = TestFunction(Vb)

        u, p = self.up.split()
        self.b = Function(Vb)

        b_eqn = gamma*(b - b_in +
                       dot(k, u)*dot(k, grad(bbar))*beta)*dx

        b_problem = LinearVariationalProblem(lhs(b_eqn),
                                             rhs(b_eqn),
                                             self.b)
        self.b_solver = LinearVariationalSolver(b_problem)

    def solve(self):
        """
        Apply the solver with rhs state.xrhs and result state.dy.
        """

        self.up_solver.solve()

        u1, p1 = self.up.split()
        u, p, b = self.state.dy.split()
        u.assign(u1)
        p.assign(p1)

        self.b_solver.solve()
        b.assign(self.b)


class ShallowWaterSolver(TimesteppingSolver):

    solver_parameters = {
        'ksp_type': 'preonly',
        'mat_type': 'matfree',
        'pc_type': 'python',
        'pc_python_type': 'firedrake.HybridizationPC',
        'hybridization': {'ksp_type': 'cg',
                          'pc_type': 'gamg',
                          'ksp_rtol': 1e-8,
                          'mg_levels': {'ksp_type': 'chebyshev',
                                        'ksp_max_it': 2,
                                        'pc_type': 'bjacobi',
                                        'sub_pc_type': 'ilu'},
                          # Broken residual construction
                          'hdiv_residual': {'ksp_type': 'cg',
                                            'pc_type': 'bjacobi',
                                            'sub_pc_type': 'ilu',
                                            'ksp_rtol': 1e-8},
                          # Projection step
                          'hdiv_projection': {'ksp_type': 'cg',
                                              'ksp_rtol': 1e-8}}
    }

    def _setup_solver(self):
        state = self.state
        H = state.parameters.H
        g = state.parameters.g
        beta = state.timestepping.dt*state.timestepping.alpha

        # Split up the rhs vector (symbolically)
        u_in, D_in = split(state.xrhs)

        W = state.W
        w, phi = TestFunctions(W)
        u, D = TrialFunctions(W)

        eqn = (
            inner(w, u) - beta*g*div(w)*D
            - inner(w, u_in)
            + phi*D + beta*H*phi*div(u)
            - phi*D_in
        )*dx

        aeqn = lhs(eqn)
        Leqn = rhs(eqn)

        # Place to put result of u rho solver
        self.uD = Function(W)

        # Solver for u, D
        uD_problem = LinearVariationalProblem(
            aeqn, Leqn, self.state.dy)

        self.uD_solver = LinearVariationalSolver(uD_problem,
                                                 solver_parameters=self.solver_parameters,
                                                 options_prefix='SWimplicit')

    def solve(self):
        """
        Apply the solver with rhs state.xrhs and result state.dy.
        """

        self.uD_solver.solve()


class NoSolver(TimesteppingSolver):

    def _setup_solver(self):
        pass

    def solve(self):
        pass<|MERGE_RESOLUTION|>--- conflicted
+++ resolved
@@ -175,15 +175,7 @@
         )
 
         if mu is not None:
-<<<<<<< HEAD
-            eqn += dt*mu*inner(w,k)*inner(u,k)*dx
-
-        if K_d is not None:
-            eqn += beta*K_d * div(w) * div(u) * dx
-
-=======
             eqn += dt*mu*inner(w, k)*inner(u, k)*dx
->>>>>>> 6f8bec14
         aeqn = lhs(eqn)
         Leqn = rhs(eqn)
 
