"""
The recovery operators used for lowest-order advection schemes.
"""
from firedrake import (expression, function, Function, FunctionSpace, Projector,
                       VectorFunctionSpace, SpatialCoordinate, as_vector,
                       dx, Interpolator, BrokenElement, interval, Constant,
                       TensorProductElement, FiniteElement, DirichletBC)
from firedrake.utils import cached_property
<<<<<<< HEAD
from firedrake.parloops import par_loop, READ, INC, WRITE
=======
from firedrake.parloops import par_loop, READ, WRITE
from gusto.configuration import logger
>>>>>>> 3c9ee5fe
from gusto import kernels
import ufl
from enum import Enum

__all__ = ["Averager", "Boundary_Method", "Boundary_Recoverer", "Recoverer"]


class Averager(object):
    """
    An object that 'recovers' a low order field (e.g. in DG0)
    into a higher order field (e.g. in CG1).
    The code is essentially that of the Firedrake Projector
    object, using the "average" method, and could possibly
    be replaced by it if it comes into the master branch.

    :arg v: the :class:`ufl.Expr` or
         :class:`.Function` to project.
    :arg v_out: :class:`.Function` to put the result in.
    """

    def __init__(self, v, v_out):

        if isinstance(v, expression.Expression) or not isinstance(v, (ufl.core.expr.Expr, function.Function)):
            raise ValueError("Can only recover UFL expression or Functions not '%s'" % type(v))

        # Check shape values
        if v.ufl_shape != v_out.ufl_shape:
            raise RuntimeError('Shape mismatch between source %s and target function spaces %s in project' % (v.ufl_shape, v_out.ufl_shape))

        self._same_fspace = (isinstance(v, function.Function) and v.function_space() == v_out.function_space())
        self.v = v
        self.v_out = v_out
        self.V = v_out.function_space()

        # Check the number of local dofs
        if self.v_out.function_space().finat_element.space_dimension() != self.v.function_space().finat_element.space_dimension():
            raise RuntimeError("Number of local dofs for each field must be equal.")

        self.average_kernel = kernels.Average(self.V)

    @cached_property
    def _weighting(self):
        """
        Generates a weight function for computing a projection via averaging.
        """
        w = Function(self.V)

        weight_kernel = kernels.AverageWeightings(self.V)
        weight_kernel.apply(w)

        return w

    def project(self):
        """
        Apply the recovery.
        """

        # Ensure that the function being populated is zeroed out
        self.v_out.dat.zero()
        self.average_kernel.apply(self.v_out, self._weighting, self.v)
        return self.v_out


class Boundary_Method(Enum):
    """
    An Enum object storing the two types of boundary method:
    dynamics -- which corrects a field recovered into CG1.
    physics -- which corrects a field recovered into the temperature space.
    """

    dynamics = 0
    physics = 1


class Boundary_Recoverer(object):
    """
    An object that performs a `recovery` process at the domain
    boundaries that has second order accuracy. This is necessary
    because the :class:`Averager` object does not recover a field
    with sufficient accuracy at the boundaries.

    The strategy is to minimise the curvature of the function in
    the boundary cells, subject to the constraints of conserved
    mass and continuity on the interior facets. The quickest way
    to perform this is by using the analytic solution and a parloop.

    Currently this is only implemented for the (DG0, DG1, CG1)
    set of spaces, and only on a `PeriodicIntervalMesh` or
    'PeriodicUnitIntervalMesh` that has been extruded.

    :arg v_CG1: the continuous function after the first recovery
             is performed. Should be in CG1. This is correct
             on the interior of the domain.
    :arg v_DG1: the function to be output. Should be in DG1.
    :arg method: a Boundary_Method Enum object.
    :arg eff_coords: the effective coordinates of the iniital recovery.
                     This must be provided for the dynamics Boundary_Method.
    """

    def __init__(self, v_CG1, v_DG1, method=Boundary_Method.physics, eff_coords=None):

        self.v_DG1 = v_DG1
        self.v_CG1 = v_CG1
        self.v_DG1_old = Function(v_DG1.function_space())
        self.eff_coords = eff_coords

        self.method = method
        mesh = v_CG1.function_space().mesh()
        DG0 = FunctionSpace(mesh, "DG", 0)
        CG1 = FunctionSpace(mesh, "CG", 1)

        if DG0.extruded:
            cell = mesh._base_mesh.ufl_cell().cellname()
            DG1_hori_elt = FiniteElement("DG", cell, 1, variant="equispaced")
            DG1_vert_elt = FiniteElement("DG", interval, 1, variant="equispaced")
            DG1_element = TensorProductElement(DG1_hori_elt, DG1_vert_elt)
        else:
            cell = mesh.ufl_cell().cellname()
            DG1_element = FiniteElement("DG", cell, 1, variant="equispaced")
        DG1 = FunctionSpace(mesh, DG1_element)

        self.num_ext = Function(DG0)

        # check function spaces of functions
        if self.method == Boundary_Method.dynamics:
            if v_CG1.function_space() != CG1:
                raise NotImplementedError("This boundary recovery method requires v1 to be in CG1.")
            if v_DG1.function_space() != DG1:
                raise NotImplementedError("This boundary recovery method requires v_out to be in DG1.")
            if eff_coords is None:
                raise ValueError('Need eff_coords field for dynamics boundary methods')

        elif self.method == Boundary_Method.physics:
            # check that mesh is valid -- must be an extruded mesh
            if not DG0.extruded:
                raise NotImplementedError('The physics boundary method only works on extruded meshes')
            # base spaces
            cell = mesh._base_mesh.ufl_cell().cellname()
            w_hori = FiniteElement("DG", cell, 0, variant="equispaced")
            w_vert = FiniteElement("CG", interval, 1, variant="equispaced")
            # build element
            theta_element = TensorProductElement(w_hori, w_vert)
            # spaces
            Vtheta = FunctionSpace(mesh, theta_element)
            Vtheta_broken = FunctionSpace(mesh, BrokenElement(theta_element))
            if v_CG1.function_space() != Vtheta:
                raise ValueError("This boundary recovery method requires v_CG1 to be in DG0xCG1 TensorProductSpace.")
            if v_DG1.function_space() != Vtheta_broken:
                raise ValueError("This boundary recovery method requires v_DG1 to be in the broken DG0xCG1 TensorProductSpace.")
        else:
            raise ValueError("Boundary method should be a Boundary Method Enum object.")

        vec_DG1 = VectorFunctionSpace(DG0.mesh(), DG1_element)
        x = SpatialCoordinate(DG0.mesh())
        self.interpolator = Interpolator(self.v_CG1, self.v_DG1)

        if self.method == Boundary_Method.dynamics:

            # STRATEGY
            # obtain a coordinate field for all the nodes
<<<<<<< HEAD
            self.act_coords = Function(vec_DG1).project(x)  # actual coordinates
            self.eff_coords = eff_coords  # effective coordinates
            self.output = Function(DG1)
            self.on_exterior = find_domain_boundaries(mesh)

            self._gaussian_elimination_kernel = kernels.GaussianElimination(DG1)
=======
            self.act_coords = Function(VuDG1).project(x)  # actual coordinates
            self.eff_coords = Function(VuDG1).project(x)  # effective coordinates
            self.output = Function(VDG1)

            shapes = {"nDOFs": self.v_DG1.function_space().finat_element.space_dimension(),
                      "dim": np.prod(VuDG1.shape, dtype=int)}

            num_ext_domain = ("{{[i]: 0 <= i < {nDOFs}}}").format(**shapes)
            num_ext_instructions = ("""
            <float64> SUM_EXT = 0
            for i
                SUM_EXT = SUM_EXT + EXT_V1[i]
            end

            NUM_EXT[0] = SUM_EXT
            """)

            coords_domain = ("{{[i, j, k, ii, jj, kk, ll, mm, iii, kkk]: "
                             "0 <= i < {nDOFs} and "
                             "0 <= j < {nDOFs} and 0 <= k < {dim} and "
                             "0 <= ii < {nDOFs} and 0 <= jj < {nDOFs} and "
                             "0 <= kk < {dim} and 0 <= ll < {dim} and "
                             "0 <= mm < {dim} and 0 <= iii < {nDOFs} and "
                             "0 <= kkk < {dim}}}").format(**shapes)
            coords_insts = ("""
                            <float64> sum_V1_ext = 0
                            <int> index = 100
                            <float64> dist = 0.0
                            <float64> max_dist = 0.0
                            <float64> min_dist = 0.0
                            """
                            # only do adjustment in cells with at least one DOF to adjust
                            """
                            if NUM_EXT[0] > 0
                            """
                            # find the maximum distance between DOFs in this cell, to serve as starting point for finding min distances
                            """
                                for i
                                    for j
                                        dist = 0.0
                                        for k
                                            dist = dist + pow(ACT_COORDS[i,k] - ACT_COORDS[j,k], 2.0)
                                        end
                                        dist = pow(dist, 0.5) {{id=sqrt_max_dist, dep=*}}
                                        max_dist = fmax(dist, max_dist) {{id=max_dist, dep=sqrt_max_dist}}
                                    end
                                end
                            """
                            # loop through cells and find which ones to adjust
                            """
                                for ii
                                    if EXT_V1[ii] > 0.5
                            """
                            # find closest interior node
                            """
                                        min_dist = max_dist
                                        index = 100
                                        for jj
                                            if EXT_V1[jj] < 0.5
                                                dist = 0.0
                                                for kk
                                                    dist = dist + pow(ACT_COORDS[ii,kk] - ACT_COORDS[jj,kk], 2)
                                                end
                                                dist = pow(dist, 0.5)
                                                if dist <= min_dist
                                                    index = jj
                                                end
                                                min_dist = fmin(min_dist, dist)
                                                for ll
                                                    EFF_COORDS[ii,ll] = 0.5 * (ACT_COORDS[ii,ll] + ACT_COORDS[index,ll])
                                                end
                                            end
                                        end
                                    else
                            """
                            # for DOFs that aren't exterior, use the original coordinates
                            """
                                        for mm
                                            EFF_COORDS[ii, mm] = ACT_COORDS[ii, mm]
                                        end
                                    end
                                end
                            else
                            """
                            # for interior elements, just use the original coordinates
                            """
                                for iii
                                    for kkk
                                        EFF_COORDS[iii, kkk] = ACT_COORDS[iii, kkk]
                                    end
                                end
                            end
                            """).format(**shapes)

            _num_ext_kernel = (num_ext_domain, num_ext_instructions)
            _eff_coords_kernel = (coords_domain, coords_insts)
            self.gaussian_elimination_kernel = kernels.GaussianElimination(VDG1)

            # find number of external DOFs per cell
            par_loop(_num_ext_kernel, dx,
                     {"NUM_EXT": (self.num_ext, WRITE),
                      "EXT_V1": (self.coords_to_adjust, READ)},
                     is_loopy_kernel=True)

            # find effective coordinates
            logger.warning('Finding effective coordinates for boundary recovery. This could give unexpected results for deformed meshes over very steep topography.')
            par_loop(_eff_coords_kernel, dx,
                     {"EFF_COORDS": (self.eff_coords, WRITE),
                      "ACT_COORDS": (self.act_coords, READ),
                      "NUM_EXT": (self.num_ext, READ),
                      "EXT_V1": (self.coords_to_adjust, READ)},
                     is_loopy_kernel=True)
>>>>>>> 3c9ee5fe

        elif self.method == Boundary_Method.physics:

            self.bottom_kernel = kernels.PhysicsRecoveryBottom()
            self.top_kernel = kernels.PhysicsRecoveryTop()

    def apply(self):
        self.interpolator.interpolate()
        if self.method == Boundary_Method.physics:
            self.bottom_kernel.apply(self.v_DG1, self.v_CG1)
            self.top_kernel.apply(self.v_DG1, self.v_CG1)

        else:
            for eff, act in zip(self.eff_coords.dat.data[:], self.act_coords.dat.data[:]):
                print(eff, act)
            self.v_DG1_old.assign(self.v_DG1)
<<<<<<< HEAD
            par_loop(self._gaussian_elimination_kernel, dx,
                     {"DG1_OLD": (self.v_DG1_old, READ),
                      "DG1": (self.v_DG1, WRITE),
                      "ACT_COORDS": (self.act_coords, READ),
                      "EFF_COORDS": (self.eff_coords, READ),
                      "ON_EXT": (self.on_exterior, READ)},
                     is_loopy_kernel=True)
=======
            self.gaussian_elimination_kernel.apply(self.v_DG1_old,
                                                   self.v_DG1,
                                                   self.act_coords,
                                                   self.eff_coords,
                                                   self.num_ext)
>>>>>>> 3c9ee5fe


class Recoverer(object):
    """
    An object that 'recovers' a field from a low order space
    (e.g. DG0) into a higher order space (e.g. CG1). This encompasses
    the process of interpolating first to a the right space before
    using the :class:`Averager` object, and also automates the
    boundary recovery process. If no boundary method is specified,
    this simply performs the action of the :class: `Averager`.

    :arg v_in: the :class:`ufl.Expr` or
         :class:`.Function` to project. (e.g. a DG0 function)
    :arg v_out: :class:`.Function` to put the result in. (e.g. a CG1 function)
    :arg VDG: optional :class:`.FunctionSpace`. If not None, v_in is interpolated
         to this space first before recovery happens.
    :arg boundary_method: an Enum object, .
    """

    def __init__(self, v_in, v_out, VDG=None, boundary_method=None):

        # check if v_in is valid
        if isinstance(v_in, expression.Expression) or not isinstance(v_in, (ufl.core.expr.Expr, function.Function)):
            raise ValueError("Can only recover UFL expression or Functions not '%s'" % type(v_in))

        self.v_in = v_in
        self.v_out = v_out
        self.V = v_out.function_space()
        if VDG is not None:
            self.v = Function(VDG)
            self.interpolator = Interpolator(v_in, self.v)
        else:
            self.v = v_in
            self.interpolator = None

        self.VDG = VDG
        self.boundary_method = boundary_method
        self.averager = Averager(self.v, self.v_out)

        # check boundary method options are valid
        if boundary_method is not None:
            if boundary_method != Boundary_Method.dynamics and boundary_method != Boundary_Method.physics:
                raise ValueError("Boundary method must be a Boundary_Method Enum object.")
            if VDG is None:
                raise ValueError("If boundary_method is specified, VDG also needs specifying.")

            # now specify things that we'll need if we are doing boundary recovery
            if boundary_method == Boundary_Method.physics:
                # check dimensions
                if self.V.value_size != 1:
                    raise ValueError('This method only works for scalar functions.')
                self.boundary_recoverer = Boundary_Recoverer(self.v_out, self.v, method=Boundary_Method.physics)
            else:

                mesh = self.V.mesh()
                # this ensures we get the pure function space, not an indexed function space
                V0 = FunctionSpace(mesh, self.v_in.function_space().ufl_element())
                CG1 = FunctionSpace(mesh, "CG", 1)
                eff_coords = find_eff_coords(V0)

                if V0.extruded:
                    cell = mesh._base_mesh.ufl_cell().cellname()
                    DG1_hori_elt = FiniteElement("DG", cell, 1, variant="equispaced")
                    DG1_vert_elt = FiniteElement("DG", interval, 1, variant="equispaced")
                    DG1_element = TensorProductElement(DG1_hori_elt, DG1_vert_elt)
                else:
                    cell = mesh.ufl_cell().cellname()
                    DG1_element = FiniteElement("DG", cell, 1, variant="equispaced")
                DG1 = FunctionSpace(mesh, DG1_element)

                if self.V.value_size == 1:

                    self.boundary_recoverer = Boundary_Recoverer(self.v_out, self.v,
                                                                 method=Boundary_Method.dynamics,
                                                                 eff_coords=eff_coords)
                else:

                    # now, break the problem down into components
                    v_scalars = []
                    v_out_scalars = []
                    self.boundary_recoverers = []
                    self.project_to_scalars_CG = []
                    self.extra_averagers = []
                    for i in range(self.V.value_size):
                        v_scalars.append(Function(DG1))
                        v_out_scalars.append(Function(CG1))
                        self.project_to_scalars_CG.append(Projector(self.v_out[i], v_out_scalars[i]))
                        self.boundary_recoverers.append(Boundary_Recoverer(v_out_scalars[i], v_scalars[i],
                                                                           method=Boundary_Method.dynamics,
                                                                           eff_coords=eff_coords[i]))
                        # need an extra averager that works on the scalar fields rather than the vector one
                        self.extra_averagers.append(Averager(v_scalars[i], v_out_scalars[i]))

                    # the boundary recoverer needs to be done on a scalar fields
                    # so need to extract component and restore it after the boundary recovery is done
                    self.interpolate_to_vector = Interpolator(as_vector(v_out_scalars), self.v_out)

    def project(self):
        """
        Perform the fully specified recovery.
        """

        if self.interpolator is not None:
            self.interpolator.interpolate()
        self.averager.project()
        if self.boundary_method is not None:
            if self.V.value_size > 1:
                for i in range(self.V.value_size):
                    self.project_to_scalars_CG[i].project()
                    self.boundary_recoverers[i].apply()
                    self.extra_averagers[i].project()
                self.interpolate_to_vector.interpolate()
            else:
                self.boundary_recoverer.apply()
                self.averager.project()
        return self.v_out


def find_eff_coords(V0):
    """
    Takes a function in a field V0 and returns the effective coordinates,
    in a vector DG1 space, of a recovery into a CG1 field. This is for use with the
    Boundary_Recoverer, as it facilitates the Gaussian elimination used to get
    second-order recovery at boundaries.
    If V0 is a vector function space, this returns an array of coordinates for
    each component.
    :arg V0: the original function space.
    """

    mesh = V0.mesh()
    if V0.extruded:
        cell = mesh._base_mesh.ufl_cell().cellname()
        DG1_hori_elt = FiniteElement("DG", cell, 1, variant="equispaced")
        DG1_vert_elt = FiniteElement("DG", interval, 1, variant="equispaced")
        DG1_element = TensorProductElement(DG1_hori_elt, DG1_vert_elt)
    else:
        cell = mesh.ufl_cell().cellname()
        DG1_element = FiniteElement("DG", cell, 1, variant="equispaced")

    vec_CG1 = VectorFunctionSpace(mesh, "CG", 1)
    vec_DG1 = VectorFunctionSpace(mesh, DG1_element)
    x = SpatialCoordinate(mesh)

    if V0.ufl_element().value_size() > 1:
        eff_coords_list = []
        V0_coords_list = []

        # treat this separately for each component
        for i in range(V0.ufl_element().value_size()):
            # fill an d-dimensional list with i-th coordinate
            x_list = [x[i] for j in range(V0.ufl_element().value_size())]

            # the i-th element in V0_coords_list is a vector with all components the i-th coord
            ith_V0_coords = Function(V0).project(as_vector(x_list))
            V0_coords_list.append(ith_V0_coords)

        for i in range(V0.ufl_element().value_size()):
            # slice through V0_coords_list to obtain the coords of the DOFs for that component
            x_list = [V0_coords[i] for V0_coords in V0_coords_list]

            # average these to find effective coords in CG1
            V0_coords_in_DG1 = Function(vec_DG1).interpolate(as_vector(x_list))
            eff_coords_in_CG1 = Function(vec_CG1)
            eff_coords_averager = Averager(V0_coords_in_DG1, eff_coords_in_CG1)
            eff_coords_averager.project()

            # obtain these in DG1
            eff_coords_in_DG1 = Function(vec_DG1).interpolate(eff_coords_in_CG1)
            eff_coords_list.append(correct_eff_coords(eff_coords_in_DG1))

        return eff_coords_list

    else:
        # find the coordinates at DOFs in V0
        vec_V0 = VectorFunctionSpace(mesh, V0.ufl_element())
        V0_coords = Function(vec_V0).project(x)

        # average these to find effective coords in CG1
        V0_coords_in_DG1 = Function(vec_DG1).interpolate(V0_coords)
        eff_coords_in_CG1 = Function(vec_CG1)
        eff_coords_averager = Averager(V0_coords_in_DG1, eff_coords_in_CG1)
        eff_coords_averager.project()

        # obtain these in DG1
        eff_coords_in_DG1 = Function(vec_DG1).interpolate(eff_coords_in_CG1)

        return correct_eff_coords(eff_coords_in_DG1)


def correct_eff_coords(eff_coords):
    """
    Correct the effective coordinates calculated by simply averaging
    which will not be correct at periodic boundaries.
    :arg eff_coords: the effective coordinates in vec_DG1 space.
    """

    mesh = eff_coords.function_space().mesh()
    vec_CG1 = VectorFunctionSpace(mesh, "CG", 1)

    if vec_CG1.extruded:
        cell = mesh._base_mesh.ufl_cell().cellname()
        DG1_hori_elt = FiniteElement("DG", cell, 1, variant="equispaced")
        DG1_vert_elt = FiniteElement("DG", interval, 1, variant="equispaced")
        DG1_element = TensorProductElement(DG1_hori_elt, DG1_vert_elt)
    else:
        cell = mesh.ufl_cell().cellname()
        DG1_element = FiniteElement("DG", cell, 1, variant="equispaced")

    vec_DG1 = VectorFunctionSpace(mesh, DG1_element)

    x = SpatialCoordinate(mesh)

    if eff_coords.function_space() != vec_DG1:
        raise ValueError('eff_coords needs to be in the vector DG1 space')

    # obtain different coords in DG1
    DG1_coords = Function(vec_DG1).interpolate(x)
    CG1_coords_from_DG1 = Function(vec_CG1)
    averager = Averager(DG1_coords, CG1_coords_from_DG1)
    averager.project()
    DG1_coords_from_averaged_CG1 = Function(vec_DG1).interpolate(CG1_coords_from_DG1)
    DG1_coords_diff = Function(vec_DG1).interpolate(DG1_coords - DG1_coords_from_averaged_CG1)

    # interpolate coordinates, adjusting those different coordinates
    adjusted_coords = Function(vec_DG1)
    adjusted_coords.interpolate(eff_coords + DG1_coords_diff)

    return adjusted_coords


def find_domain_boundaries(mesh):# remember to remove this
    """
    Makes a scalar DG0 function whose values are 0. everywhere except for in
    cells on the boundary of the domain, where the values are 1.0.
    This allows boundary cells to be identified easily.
    :arg CG1: a CG1 field.
    """

    DG0 = FunctionSpace(mesh, "DG", 0)
    CG1 = FunctionSpace(mesh, "CG", 1)

    on_exterior = Function(CG1)

    bc_codes = ['on_boundary', 'top', 'bottom']
    bcs = [DirichletBC(CG1, Constant(1.0), bc_code, method='geometric') for bc_code in bc_codes]

    for bc in bcs:
        try:
            bc.apply(on_exterior)
        except ValueError:
            pass

    sum_exterior = Function(DG0).interpolate(Constant(0.0))

    shapes = {"nDOFs": CG1.finat_element.space_dimension()}

    num_ext_domain = ("{{[i]: 0 <= i < {nDOFs}}}").format(**shapes)
    num_ext_instructions = ("""
                            for i
                                SUM_EXT[0] = SUM_EXT[0] + ON_EXT[i]
                            end
                            """)

    _num_ext_kernel = (num_ext_domain, num_ext_instructions)

    # find number of external DOFs per cell
    par_loop(_num_ext_kernel, dx,
             {"SUM_EXT": (sum_exterior, WRITE),
              "ON_EXT": (on_exterior, READ)},
             is_loopy_kernel=True)

    return sum_exterior<|MERGE_RESOLUTION|>--- conflicted
+++ resolved
@@ -6,12 +6,8 @@
                        dx, Interpolator, BrokenElement, interval, Constant,
                        TensorProductElement, FiniteElement, DirichletBC)
 from firedrake.utils import cached_property
-<<<<<<< HEAD
-from firedrake.parloops import par_loop, READ, INC, WRITE
-=======
 from firedrake.parloops import par_loop, READ, WRITE
 from gusto.configuration import logger
->>>>>>> 3c9ee5fe
 from gusto import kernels
 import ufl
 from enum import Enum
@@ -172,127 +168,12 @@
 
             # STRATEGY
             # obtain a coordinate field for all the nodes
-<<<<<<< HEAD
             self.act_coords = Function(vec_DG1).project(x)  # actual coordinates
             self.eff_coords = eff_coords  # effective coordinates
             self.output = Function(DG1)
             self.on_exterior = find_domain_boundaries(mesh)
 
-            self._gaussian_elimination_kernel = kernels.GaussianElimination(DG1)
-=======
-            self.act_coords = Function(VuDG1).project(x)  # actual coordinates
-            self.eff_coords = Function(VuDG1).project(x)  # effective coordinates
-            self.output = Function(VDG1)
-
-            shapes = {"nDOFs": self.v_DG1.function_space().finat_element.space_dimension(),
-                      "dim": np.prod(VuDG1.shape, dtype=int)}
-
-            num_ext_domain = ("{{[i]: 0 <= i < {nDOFs}}}").format(**shapes)
-            num_ext_instructions = ("""
-            <float64> SUM_EXT = 0
-            for i
-                SUM_EXT = SUM_EXT + EXT_V1[i]
-            end
-
-            NUM_EXT[0] = SUM_EXT
-            """)
-
-            coords_domain = ("{{[i, j, k, ii, jj, kk, ll, mm, iii, kkk]: "
-                             "0 <= i < {nDOFs} and "
-                             "0 <= j < {nDOFs} and 0 <= k < {dim} and "
-                             "0 <= ii < {nDOFs} and 0 <= jj < {nDOFs} and "
-                             "0 <= kk < {dim} and 0 <= ll < {dim} and "
-                             "0 <= mm < {dim} and 0 <= iii < {nDOFs} and "
-                             "0 <= kkk < {dim}}}").format(**shapes)
-            coords_insts = ("""
-                            <float64> sum_V1_ext = 0
-                            <int> index = 100
-                            <float64> dist = 0.0
-                            <float64> max_dist = 0.0
-                            <float64> min_dist = 0.0
-                            """
-                            # only do adjustment in cells with at least one DOF to adjust
-                            """
-                            if NUM_EXT[0] > 0
-                            """
-                            # find the maximum distance between DOFs in this cell, to serve as starting point for finding min distances
-                            """
-                                for i
-                                    for j
-                                        dist = 0.0
-                                        for k
-                                            dist = dist + pow(ACT_COORDS[i,k] - ACT_COORDS[j,k], 2.0)
-                                        end
-                                        dist = pow(dist, 0.5) {{id=sqrt_max_dist, dep=*}}
-                                        max_dist = fmax(dist, max_dist) {{id=max_dist, dep=sqrt_max_dist}}
-                                    end
-                                end
-                            """
-                            # loop through cells and find which ones to adjust
-                            """
-                                for ii
-                                    if EXT_V1[ii] > 0.5
-                            """
-                            # find closest interior node
-                            """
-                                        min_dist = max_dist
-                                        index = 100
-                                        for jj
-                                            if EXT_V1[jj] < 0.5
-                                                dist = 0.0
-                                                for kk
-                                                    dist = dist + pow(ACT_COORDS[ii,kk] - ACT_COORDS[jj,kk], 2)
-                                                end
-                                                dist = pow(dist, 0.5)
-                                                if dist <= min_dist
-                                                    index = jj
-                                                end
-                                                min_dist = fmin(min_dist, dist)
-                                                for ll
-                                                    EFF_COORDS[ii,ll] = 0.5 * (ACT_COORDS[ii,ll] + ACT_COORDS[index,ll])
-                                                end
-                                            end
-                                        end
-                                    else
-                            """
-                            # for DOFs that aren't exterior, use the original coordinates
-                            """
-                                        for mm
-                                            EFF_COORDS[ii, mm] = ACT_COORDS[ii, mm]
-                                        end
-                                    end
-                                end
-                            else
-                            """
-                            # for interior elements, just use the original coordinates
-                            """
-                                for iii
-                                    for kkk
-                                        EFF_COORDS[iii, kkk] = ACT_COORDS[iii, kkk]
-                                    end
-                                end
-                            end
-                            """).format(**shapes)
-
-            _num_ext_kernel = (num_ext_domain, num_ext_instructions)
-            _eff_coords_kernel = (coords_domain, coords_insts)
-            self.gaussian_elimination_kernel = kernels.GaussianElimination(VDG1)
-
-            # find number of external DOFs per cell
-            par_loop(_num_ext_kernel, dx,
-                     {"NUM_EXT": (self.num_ext, WRITE),
-                      "EXT_V1": (self.coords_to_adjust, READ)},
-                     is_loopy_kernel=True)
-
-            # find effective coordinates
-            logger.warning('Finding effective coordinates for boundary recovery. This could give unexpected results for deformed meshes over very steep topography.')
-            par_loop(_eff_coords_kernel, dx,
-                     {"EFF_COORDS": (self.eff_coords, WRITE),
-                      "ACT_COORDS": (self.act_coords, READ),
-                      "NUM_EXT": (self.num_ext, READ),
-                      "EXT_V1": (self.coords_to_adjust, READ)},
-                     is_loopy_kernel=True)
->>>>>>> 3c9ee5fe
+            self.gaussian_elimination_kernel = kernels.GaussianElimination(DG1)
 
         elif self.method == Boundary_Method.physics:
 
@@ -309,21 +190,11 @@
             for eff, act in zip(self.eff_coords.dat.data[:], self.act_coords.dat.data[:]):
                 print(eff, act)
             self.v_DG1_old.assign(self.v_DG1)
-<<<<<<< HEAD
-            par_loop(self._gaussian_elimination_kernel, dx,
-                     {"DG1_OLD": (self.v_DG1_old, READ),
-                      "DG1": (self.v_DG1, WRITE),
-                      "ACT_COORDS": (self.act_coords, READ),
-                      "EFF_COORDS": (self.eff_coords, READ),
-                      "ON_EXT": (self.on_exterior, READ)},
-                     is_loopy_kernel=True)
-=======
             self.gaussian_elimination_kernel.apply(self.v_DG1_old,
                                                    self.v_DG1,
                                                    self.act_coords,
                                                    self.eff_coords,
                                                    self.num_ext)
->>>>>>> 3c9ee5fe
 
 
 class Recoverer(object):
@@ -554,7 +425,7 @@
     return adjusted_coords
 
 
-def find_domain_boundaries(mesh):# remember to remove this
+def find_domain_boundaries(mesh):#!! remember to remove this
     """
     Makes a scalar DG0 function whose values are 0. everywhere except for in
     cells on the boundary of the domain, where the values are 1.0.
