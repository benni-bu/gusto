--- conflicted
+++ resolved
@@ -18,13 +18,8 @@
 import numpy as np
 
 
-<<<<<<< HEAD
 __all__ = ["ForwardEuler", "BackwardEuler", "ExplicitMultistage", "SSPRK3", "RK4", "Heun",
-           "ThetaMethod", "ImplicitMidpoint", "BDF2", "TR_BDF2", "Leapfrog", "AdamsMoulton", "AdamsBashforth"]
-=======
-__all__ = ["ForwardEuler", "BackwardEuler", "SSPRK3", "RK4", "Heun",
            "ThetaMethod", "TrapeziumRule", "BDF2", "TR_BDF2", "Leapfrog", "AdamsMoulton", "AdamsBashforth"]
->>>>>>> 9fcd77ab
 
 
 def wrapper_apply(original_apply):
@@ -373,119 +368,9 @@
             self.butcher_matrix = butcher_matrix
             self.nbutcher = int(np.shape(self.butcher_matrix)[0])
 
-<<<<<<< HEAD
     @property
     def nStages(self):
         return self.nbutcher
-=======
-    @cached_property
-    def lhs(self):
-        """Set up the discretisation's left hand side (the time derivative)."""
-        return super(ForwardEuler, self).lhs
-
-    @cached_property
-    def rhs(self):
-        """Set up the time discretisation's right hand side."""
-        return super(ForwardEuler, self).rhs
-
-    def apply_cycle(self, x_out, x_in):
-        """
-        Apply the time discretisation through a single sub-step.
-
-        Args:
-            x_in (:class:`Function`): the input field.
-            x_out (:class:`Function`): the output field to be computed.
-        """
-        self.x1.assign(x_in)
-        self.solver.solve()
-        x_out.assign(self.x_out)
-
-
-class SSPRK3(ExplicitTimeDiscretisation):
-    u"""
-    Implements the 3-stage Strong-Stability-Prevering Runge-Kutta method.
-
-    The 3-stage Strong-Stability-Preserving Runge-Kutta method (SSPRK), for
-    solving ∂y/∂t = F(y). It can be written as:
-
-    y_1 = y^n + F[y^n]
-    y_2 = (3/4)y^n + (1/4)(y_1 + F[y_1])
-    y^(n+1) = (1/3)y^n + (2/3)(y_2 + F[y_2])
-
-    where superscripts indicate the time-level and subscripts indicate the stage
-    number. See e.g. Shu and Osher (1988).
-    """
-
-    @cached_property
-    def lhs(self):
-        """Set up the discretisation's left hand side (the time derivative)."""
-        return super(SSPRK3, self).lhs
-
-    @cached_property
-    def rhs(self):
-        """Set up the time discretisation's right hand side."""
-        return super(SSPRK3, self).rhs
-
-    def solve_stage(self, x_in, stage):
-        """
-        Perform a single stage of the Runge-Kutta scheme.
-
-        Args:
-            x_in (:class:`Function`): field at the start of the stage.
-            stage (int): index of the stage.
-        """
-        if stage == 0:
-            self.solver.solve()
-            self.x1.assign(self.x_out)
-
-        elif stage == 1:
-            for evaluate in self.evaluate_source:
-                evaluate(self.x1, self.dt)
-            self.solver.solve()
-            self.x1.assign(0.75*x_in + 0.25*self.x_out)
-
-        elif stage == 2:
-            for evaluate in self.evaluate_source:
-                evaluate(self.x1, self.dt)
-            self.solver.solve()
-            self.x1.assign((1./3.)*x_in + (2./3.)*self.x_out)
-
-        if self.limiter is not None:
-            self.limiter.apply(self.x1)
-
-    def apply_cycle(self, x_out, x_in):
-        """
-        Apply the time discretisation through a single sub-step.
-
-        Args:
-            x_out (:class:`Function`): the output field to be computed.
-            x_in (:class:`Function`): the input field.
-        """
-        if self.limiter is not None:
-            self.limiter.apply(x_in)
-
-        self.x1.assign(x_in)
-        for i in range(3):
-            self.solve_stage(x_in, i)
-        x_out.assign(self.x1)
-
-
-class RK4(ExplicitTimeDiscretisation):
-    u"""
-    Implements the classic 4-stage Runge-Kutta method.
-
-    The classic 4-stage Runge-Kutta method for solving ∂y/∂t = F(y). It can be
-    written as:
-
-    k1 = F[y^n]
-    k2 = F[y^n + 1/2*dt*k1]
-    k3 = F[y^n + 1/2*dt*k2]
-    k4 = F[y^n + dt*k3]
-    y^(n+1) = y^n + (1/6) * dt * (k1 + 2*k2 + 2*k3 + k4)
-
-    where superscripts indicate the time-level.
-    """
->>>>>>> 9fcd77ab
 
     def setup(self, equation, apply_bcs=True, *active_labels):
         """
@@ -529,7 +414,6 @@
         self.solver.solve()
         self.k[stage].assign(self.dx1)
 
-<<<<<<< HEAD
         if (stage == self.nStages -1):
             self.x1.assign(x0)
             for i in range(self.nStages):
@@ -538,37 +422,6 @@
 
             if self.limiter is not None:
                 self.limiter.apply(self.x1)
-=======
-        Args:
-            x_in (:class:`Function`): field at the start of the stage.
-            stage (int): index of the stage.
-        """
-        if stage == 0:
-            self.solver.solve()
-            self.k1.assign(self.x_out)
-            self.x1.assign(x_in + 0.5 * self.dt * self.k1)
-
-        elif stage == 1:
-            for evaluate in self.evaluate_source:
-                evaluate(self.x1, self.dt)
-            self.solver.solve()
-            self.k2.assign(self.x_out)
-            self.x1.assign(x_in + 0.5 * self.dt * self.k2)
-
-        elif stage == 2:
-            for evaluate in self.evaluate_source:
-                evaluate(self.x1, self.dt)
-            self.solver.solve()
-            self.k3.assign(self.x_out)
-            self.x1.assign(x_in + self.dt * self.k3)
-
-        elif stage == 3:
-            for evaluate in self.evaluate_source:
-                evaluate(self.x1, self.dt)
-            self.solver.solve()
-            self.k4.assign(self.x_out)
-            self.x1.assign(x_in + 1/6 * self.dt * (self.k1 + 2*self.k2 + 2*self.k3 + self.k4))
->>>>>>> 9fcd77ab
 
     def apply_cycle(self, x_out, x_in):
         """
@@ -626,19 +479,11 @@
     The classic 4-stage Runge-Kutta method for solving ∂y/∂t = F(y). It can be
     written as:
 
-<<<<<<< HEAD
     k0 = F[y^n]
     k1 = F[y^n + 1/2*dt*k1]
     k2 = F[y^n + 1/2*dt*k2]
     k3 = F[y^n + dt*k3]
     y^(n+1) = y^n + (1/6) * dt * (k0 + 2*k1 + 2*k2 + k3)
-=======
-        elif stage == 1:
-            for evaluate in self.evaluate_source:
-                evaluate(self.x1, self.dt)
-            self.solver.solve()
-            self.x1.assign(0.5 * x_in + 0.5 * (self.x_out))
->>>>>>> 9fcd77ab
 
     where superscripts indicate the time-level.
     """
