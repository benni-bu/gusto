u"""
Objects for discretising time derivatives.

Time discretisation objects discretise ∂y/∂t = F(y), for variable y, time t and
operator F.
"""

from abc import ABCMeta, abstractmethod, abstractproperty
from firedrake import (Function, TestFunction, TrialFunction, NonlinearVariationalProblem,
                       NonlinearVariationalSolver, LinearVariationalSolver, LinearVariationalProblem, DirichletBC)
from firedrake.formmanipulation import split_form
from firedrake.utils import cached_property
from gusto.configuration import (logger, DEBUG, EmbeddedDGOptions, RecoveryOptions)
from gusto.labels import time_derivative, prognostic, physics
from gusto.fml import (replace_subject, replace_test_function, Term,
                       all_terms, drop)
from gusto.wrappers import *
import numpy as np


__all__ = ["ForwardEuler", "BackwardEuler", "ExplicitMultistage", "SSPRK3", "RK4", "Heun",
           "ThetaMethod", "TrapeziumRule", "BDF2", "TR_BDF2", "Leapfrog", "AdamsMoulton", "AdamsBashforth"]


def wrapper_apply(original_apply):
    """Decorator to add steps for using a wrapper around the apply method."""
    def get_apply(self, x_out, x_in):

        if self.wrapper is not None:

            def new_apply(self, x_out, x_in):

                self.wrapper.pre_apply(x_in)
                original_apply(self, self.wrapper.x_out, self.wrapper.x_in)
                self.wrapper.post_apply(x_out)

            return new_apply(self, x_out, x_in)

        else:

            return original_apply(self, x_out, x_in)

    return get_apply


class TimeDiscretisation(object, metaclass=ABCMeta):
    """Base class for time discretisation schemes."""

    def __init__(self, domain, field_name=None, solver_parameters=None,
                 limiter=None, options=None):
        """
        Args:
            domain (:class:`Domain`): the model's domain object, containing the
                mesh and the compatible function spaces.
            field_name (str, optional): name of the field to be evolved.
                Defaults to None.
            solver_parameters (dict, optional): dictionary of parameters to
                pass to the underlying solver. Defaults to None.
            limiter (:class:`Limiter` object, optional): a limiter to apply to
                the evolving field to enforce monotonicity. Defaults to None.
            options (:class:`AdvectionOptions`, optional): an object containing
                options to either be passed to the spatial discretisation, or
                to control the "wrapper" methods, such as Embedded DG or a
                recovery method. Defaults to None.
        """
        self.domain = domain
        self.field_name = field_name
        self.equation = None

        self.dt = domain.dt
        self.options = options
        self.limiter = limiter

        if options is not None:
            self.wrapper_name = options.name
            if self.wrapper_name == "embedded_dg":
                self.wrapper = EmbeddedDGWrapper(self, options)
            elif self.wrapper_name == "recovered":
                self.wrapper = RecoveryWrapper(self, options)
            elif self.wrapper_name == "supg":
                self.wrapper = SUPGWrapper(self, options)
            else:
                raise NotImplementedError(
                    f'Time discretisation: wrapper {self.wrapper_name} not implemented')
        else:
            self.wrapper = None
            self.wrapper_name = None

        # get default solver options if none passed in
        if solver_parameters is None:
            self.solver_parameters = {'ksp_type': 'cg',
                                      'ksp_atol': 1.e-14,
                                      'pc_type': 'bjacobi',
                                      'sub_pc_type': 'ilu'}
        else:
            self.solver_parameters = solver_parameters
            if logger.isEnabledFor(DEBUG):
                self.solver_parameters["ksp_monitor_true_residual"] = None

    def setup(self, equation, apply_bcs=True, *active_labels):
        """
        Set up the time discretisation based on the equation.

        Args:
            equation (:class:`PrognosticEquation`): the model's equation.
            apply_bcs (bool, optional): whether to apply the equation's boundary
                conditions. Defaults to True.
            *active_labels (:class:`Label`): labels indicating which terms of
                the equation to include.
        """
        self.equation = equation
        self.residual = equation.residual

        if self.field_name is not None and hasattr(equation, "field_names"):
            self.idx = equation.field_names.index(self.field_name)
            self.fs = equation.spaces[self.idx]
            self.residual = self.residual.label_map(
                lambda t: t.get(prognostic) == self.field_name,
                lambda t: Term(
                    split_form(t.form)[self.idx].form,
                    t.labels),
                drop)

        else:
            self.field_name = equation.field_name
            self.fs = equation.function_space
            self.idx = None

        bcs = equation.bcs[self.field_name]

        if len(active_labels) > 0:
            self.residual = self.residual.label_map(
                lambda t: any(t.has_label(time_derivative, *active_labels)),
                map_if_false=drop)

        self.evaluate_source = []
        for t in self.residual:
            if t.has_label(physics):
                self.evaluate_source.append(t.get(physics))

        # -------------------------------------------------------------------- #
        # Set up Wrappers
        # -------------------------------------------------------------------- #

        if self.wrapper is not None:
            self.wrapper.setup()
            self.fs = self.wrapper.function_space
            if self.solver_parameters is None:
                self.solver_parameters = self.wrapper.solver_parameters
            new_test = TestFunction(self.wrapper.test_space)
            # SUPG has a special wrapper
            if self.wrapper_name == "supg":
                new_test = self.wrapper.test

            # Replace the original test function with the one from the wrapper
            self.residual = self.residual.label_map(
                all_terms,
                map_if_true=replace_test_function(new_test))

            self.residual = self.wrapper.label_terms(self.residual)

        # -------------------------------------------------------------------- #
        # Make boundary conditions
        # -------------------------------------------------------------------- #

        if not apply_bcs:
            self.bcs = None
        elif self.wrapper is not None:
            # Transfer boundary conditions onto test function space
            self.bcs = [DirichletBC(self.fs, bc.function_arg, bc.sub_domain) for bc in bcs]
        else:
            self.bcs = bcs

        # -------------------------------------------------------------------- #
        # Make the required functions
        # -------------------------------------------------------------------- #

        self.x_out = Function(self.fs)
        self.x1 = Function(self.fs)

    @property
    def nlevels(self):
        return 1

    @abstractproperty
    def lhs(self):
        """Set up the discretisation's left hand side (the time derivative)."""
        l = self.residual.label_map(
            lambda t: t.has_label(time_derivative),
            map_if_true=replace_subject(self.x_out, old_idx=self.idx),
            map_if_false=drop)

        return l.form

    @abstractproperty
    def rhs(self):
        """Set up the time discretisation's right hand side."""
        r = self.residual.label_map(
            all_terms,
            map_if_true=replace_subject(self.x1, old_idx=self.idx))

        r = r.label_map(
            lambda t: t.has_label(time_derivative),
            map_if_false=lambda t: -self.dt*t)

        return r.form

    @cached_property
    def solver(self):
        """Set up the problem and the solver."""
        # setup solver using lhs and rhs defined in derived class
        problem = NonlinearVariationalProblem(self.lhs-self.rhs, self.x_out, bcs=self.bcs)
        solver_name = self.field_name+self.__class__.__name__
        return NonlinearVariationalSolver(problem, solver_parameters=self.solver_parameters, options_prefix=solver_name)

    @abstractmethod
    def apply(self, x_out, x_in):
        """
        Apply the time discretisation to advance one whole time step.

        Args:
            x_out (:class:`Function`): the output field to be computed.
            x_in (:class:`Function`): the input field.
        """
        pass

class ExplicitTimeDiscretisation(TimeDiscretisation):
    """Base class for explicit time discretisations."""

    def __init__(self, domain, field_name=None, subcycles=None,
                 solver_parameters=None, limiter=None, options=None):
        """
        Args:
            domain (:class:`Domain`): the model's domain object, containing the
                mesh and the compatible function spaces.
            field_name (str, optional): name of the field to be evolved.
                Defaults to None.
            subcycles (int, optional): the number of sub-steps to perform.
                Defaults to None.
            solver_parameters (dict, optional): dictionary of parameters to
                pass to the underlying solver. Defaults to None.
            limiter (:class:`Limiter` object, optional): a limiter to apply to
                the evolving field to enforce monotonicity. Defaults to None.
            options (:class:`AdvectionOptions`, optional): an object containing
                options to either be passed to the spatial discretisation, or
                to control the "wrapper" methods, such as Embedded DG or a
                recovery method. Defaults to None.
        """
        super().__init__(domain, field_name,
                         solver_parameters=solver_parameters,
                         limiter=limiter, options=options)

        self.subcycles = subcycles

    def setup(self, equation, apply_bcs=True, *active_labels):
        """
        Set up the time discretisation based on the equation.

        Args:
            equation (:class:`PrognosticEquation`): the model's equation.
            apply_bcs (bool, optional): whether boundary conditions are to be
                applied. Defaults to True.
            *active_labels (:class:`Label`): labels indicating which terms of
                the equation to include.
        """
        super().setup(equation, apply_bcs, *active_labels)

        # if user has specified a number of subcycles, then save this
        # and rescale dt accordingly; else perform just one cycle using dt
        if self.subcycles is not None:
            self.dt = self.dt/self.subcycles
            self.ncycles = self.subcycles
        else:
            self.dt = self.dt
            self.ncycles = 1
        self.x0 = Function(self.fs)
        self.x1 = Function(self.fs)
        self.dx1_trial = TrialFunction(self.fs)
        self.dx1 = Function(self.fs)

    @cached_property
    def lhs(self):
        """Set up the discretisation's left hand side (the time derivative)."""
        l = self.residual.label_map(
            lambda t: t.has_label(time_derivative),
            map_if_true=replace_subject(self.dx1_trial, self.idx),
            map_if_false=drop)

        return l.form
    
    @cached_property
    def solver(self):
        """Set up the problem and the solver."""
        # setup linear solver using lhs and rhs defined in derived class
        problem = LinearVariationalProblem(self.lhs, self.rhs, self.dx1, bcs=self.bcs)
        solver_name = self.field_name+self.__class__.__name__
        return LinearVariationalSolver(problem, solver_parameters=self.solver_parameters, options_prefix=solver_name)

    @abstractmethod
    def apply_cycle(self, x_out, x_in):
        """
        Apply the time discretisation through a single sub-step.

        Args:
            x_out (:class:`Function`): the output field to be computed.
            x_in (:class:`Function`): the input field.
        """
        pass

    @wrapper_apply
    def apply(self, x_out, x_in):
        """
        Apply the time discretisation to advance one whole time step.

        Args:
            x_out (:class:`Function`): the output field to be computed.
            x_in (:class:`Function`): the input field.
        """
        self.x0.assign(x_in)
        for i in range(self.ncycles):
            for evaluate in self.evaluate_source:
                evaluate(x_in, self.dt)
            self.apply_cycle(self.x1, self.x0)
            self.x0.assign(self.x1)
        x_out.assign(self.x1)

class ExplicitMultistage(ExplicitTimeDiscretisation):   
    """
    A class for implementing general explicit multistage methods based on its Butcher tableau.
    
    A Butcher tableau is formed in the following way for a s-th order explicit scheme:
    
    c_0 | a_00    
    c_1 | a_10 a_11
     .  | a_20 a_21 a_22
     .  |   .   .    .    . 
     -------------------------
    c_s |  b_1  b_2  ...  b_s
    
    The gradient function has no time-dependence, so c elements are not needed.
    A square 'butcher_matrix' is defined in each class that uses 
    the ExplicitMultiStage structure,
    
    [a_00   0   .       0  ]
    [a_10 a_11  .       0  ]
    [  .    .   .       .  ]
    [ b_0  b_1  .   b_{s-1}]
    
    All upper diagonal a_ij elements are zero for explicit methods.
    
    There are three steps to move from the current solution, y^n, to the new one, y^{n+1}
    
    For an s stage method,
      At iteration i (from 0 to s-1)
        An intermediate location is computed as y_i = y^n + sum{over j less than i} (dt*a_ij*k_i)
        Compute the gradient at the intermediate location, k_i = F(y_i)
        
    At the last stage, compute the new solution by:
    y^{n+1} = y^n + sum_{j from 0 to s-1} (dt*b_i*k_i)
    
    """
    
    def __init__(self, domain, field_name=None, subcycles=None, solver_parameters=None, limiter=None, options=None, butcher_matrix=None):
        super().__init__(domain, field_name=field_name, subcycles=subcycles,
                         solver_parameters=solver_parameters,
                         limiter=limiter, options=options)
        if butcher_matrix is not None:
            self.butcher_matrix = butcher_matrix
            self.nbutcher = int(np.shape(self.butcher_matrix)[0])

    @property
    def nStages(self):
        return self.nbutcher

    def setup(self, equation, apply_bcs=True, *active_labels):
        """
        Set up the time discretisation based on the equation.

        Args:
            equation (:class:`PrognosticEquation`): the model's equation.
            *active_labels (:class:`Label`): labels indicating which terms of
                the equation to include.
        """

        super().setup(equation, apply_bcs, *active_labels)

        self.k = [Function(self.fs) for i in range(self.nStages)]
    
    @cached_property
    def lhs(self):
        """Set up the discretisation's left hand side (the time derivative)."""
<<<<<<< HEAD
        return super(ExplicitMultistage, self).lhs
=======
        l = self.residual.label_map(
            lambda t: t.has_label(time_derivative),
            map_if_true=replace_subject(self.x_out, old_idx=self.idx),
            map_if_false=drop)

        return l.form
>>>>>>> bb740259

    @cached_property
    def rhs(self):
        """Set up the time discretisation's right hand side."""
        r = self.residual.label_map(
            all_terms,
            map_if_true=replace_subject(self.x1, old_idx=self.idx))

        r = r.label_map(
            lambda t: t.has_label(time_derivative),
            map_if_true=drop,
            map_if_false=lambda t: -1.*t)

        return r.form

    def solve_stage(self, x0, stage):
        self.x1.assign(x0)
        for i in range(stage):
            self.x1.assign(self.x1 + self.dt*self.butcher_matrix[stage-1,i]*self.k[i])
        if self.limiter is not None:
                self.limiter.apply(self.x1)
        self.solver.solve()
        self.k[stage].assign(self.dx1)

        if (stage == self.nStages -1):
            self.x1.assign(x0)
            for i in range(self.nStages):
                self.x1.assign(self.x1 + self.dt*self.butcher_matrix[stage,i]*self.k[i])
            self.x1.assign(self.x1)

            if self.limiter is not None:
                self.limiter.apply(self.x1)

    def apply_cycle(self, x_out, x_in):
        """
        Apply the time discretisation through a single sub-step.

        Args:
            x_in (:class:`Function`): the input field.
            x_out (:class:`Function`): the output field to be computed.
        """
        if self.limiter is not None:
            self.limiter.apply(x_in)

        self.x1.assign(x_in)

        for i in range(self.nStages):
            self.solve_stage(x_in, i)
        x_out.assign(self.x1)

class ForwardEuler(ExplicitMultistage):
    """
    Implements the forward Euler timestepping scheme.

    The forward Euler method for operator F is the most simple explicit scheme:
    k0 = F[y^n]
    y^(n+1) = y^n + dt*k0
    """
    def __init__(self, domain, field_name=None, subcycles=None, solver_parameters=None, limiter=None, options=None, butcher_matrix=None):
        super().__init__(domain, field_name=field_name, subcycles=subcycles,
                         solver_parameters=solver_parameters,
                         limiter=limiter, options=options, butcher_matrix=butcher_matrix)
        self.butcher_matrix = np.array([1.]).reshape(1, 1)
        self.nbutcher = int(np.shape(self.butcher_matrix)[0])

class SSPRK3(ExplicitMultistage):
    u"""
    Implements the 3-stage Strong-Stability-Preserving Runge-Kutta method
    for solving ∂y/∂t = F(y). It can be written as:

    k0 = F[y^n]
    k1 = F[y^n + dt*k1]
    k2 = F[y^n + (1/4)*dt*(k0+k1)]
    y^(n+1) = y^n + (1/6)*dt*(k0 + k1 + 4*k2)
    """
    def __init__(self, domain, field_name=None, subcycles=None, solver_parameters=None, limiter=None, options=None, butcher_matrix=None):
        super().__init__(domain, field_name=field_name, subcycles=subcycles,
                         solver_parameters=solver_parameters,
                         limiter=limiter, options=options, butcher_matrix=butcher_matrix)
        self.butcher_matrix = np.array([[1., 0., 0.],[1./4., 1./4., 0.],[1./6., 1./6., 2./3.]])
        self.nbutcher = int(np.shape(self.butcher_matrix)[0])

class RK4(ExplicitMultistage):
    u"""
    Implements the classic 4-stage Runge-Kutta method.

    The classic 4-stage Runge-Kutta method for solving ∂y/∂t = F(y). It can be
    written as:

    k0 = F[y^n]
    k1 = F[y^n + 1/2*dt*k1]
    k2 = F[y^n + 1/2*dt*k2]
    k3 = F[y^n + dt*k3]
    y^(n+1) = y^n + (1/6) * dt * (k0 + 2*k1 + 2*k2 + k3)

    where superscripts indicate the time-level.
    """
    def __init__(self, domain, field_name=None, subcycles=None, solver_parameters=None, limiter=None, options=None, butcher_matrix=None):
        super().__init__(domain, field_name=field_name, subcycles=subcycles,
                         solver_parameters=solver_parameters,
                         limiter=limiter, options=options, butcher_matrix=butcher_matrix)
        self.butcher_matrix = np.array([[0.5, 0., 0., 0.],[0., 0.5, 0., 0.],[0., 0., 1., 0.],[1./6., 1./3., 1./3., 1./6.]])
        self.nbutcher = int(np.shape(self.butcher_matrix)[0])

class Heun(ExplicitMultistage):
    u"""
    Implements Heun's method.

    The 2-stage Runge-Kutta scheme known as Heun's method, for solving
    ∂y/∂t = F(y). It can be written as:

    k0 = F[y^n]
    k1 = F[y^n + dt*k0]
    y^(n+1) = y^n + (1/2)*dt*(k0 + k1)
    """
    def __init__(self, domain, field_name=None, subcycles=None, solver_parameters=None, limiter=None, options=None, butcher_matrix=None):
        super().__init__(domain, field_name,
                         solver_parameters=solver_parameters,
                         limiter=limiter, options=options)
        self.butcher_matrix = np.array([[1., 0.],[0.5, 0.5]])
        self.nbutcher = np.shape(self.butcher_matrix)[0]

class BackwardEuler(TimeDiscretisation):
    """
    Implements the backward Euler timestepping scheme.

    The backward Euler method for operator F is the most simple implicit scheme:
    y^(n+1) = y^n + dt*F[y^(n+1)].
    """
    def __init__(self, domain, field_name=None, solver_parameters=None,
                 limiter=None, options=None):
        """
        Args:
            domain (:class:`Domain`): the model's domain object, containing the
                mesh and the compatible function spaces.
            field_name (str, optional): name of the field to be evolved.
                Defaults to None.
            subcycles (int, optional): the number of sub-steps to perform.
                Defaults to None.
            solver_parameters (dict, optional): dictionary of parameters to
                pass to the underlying solver. Defaults to None.
            limiter (:class:`Limiter` object, optional): a limiter to apply to
                the evolving field to enforce monotonicity. Defaults to None.
            options (:class:`AdvectionOptions`, optional): an object containing
                options to either be passed to the spatial discretisation, or
                to control the "wrapper" methods. Defaults to None.

        Raises:
            NotImplementedError: if options is an instance of
            EmbeddedDGOptions or RecoveryOptions
        """
        if isinstance(options, (EmbeddedDGOptions, RecoveryOptions)):
            raise NotImplementedError("Only SUPG advection options have been implemented for this time discretisation")
        if not solver_parameters:
            # default solver parameters
            solver_parameters = {'ksp_type': 'gmres',
                                 'ksp_atol': 1.e-14,
                                 'pc_type': 'bjacobi',
                                 'sub_pc_type': 'ilu'}
        super().__init__(domain=domain, field_name=field_name,
                         solver_parameters=solver_parameters,
                         limiter=limiter, options=options)

    @property
    def lhs(self):
        """Set up the discretisation's left hand side (the time derivative)."""
        l = self.residual.label_map(
            all_terms,
            map_if_true=replace_subject(self.x_out, old_idx=self.idx))
        l = l.label_map(lambda t: t.has_label(time_derivative),
                        map_if_false=lambda t: self.dt*t)

        return l.form

    @property
    def rhs(self):
        """Set up the time discretisation's right hand side."""
        r = self.residual.label_map(
            lambda t: t.has_label(time_derivative),
            map_if_true=replace_subject(self.x1, old_idx=self.idx),
            map_if_false=drop)

        return r.form

    def apply(self, x_out, x_in):
        """
        Apply the time discretisation to advance one whole time step.

        Args:
            x_out (:class:`Function`): the output field to be computed.
            x_in (:class:`Function`): the input field.
        """
        self.x1.assign(x_in)
        self.solver.solve()
        x_out.assign(self.x_out)


class ThetaMethod(TimeDiscretisation):
    """
    Implements the theta implicit-explicit timestepping method, which can
    be thought as a generalised trapezium rule.

    The theta implicit-explicit timestepping method for operator F is written as
    y^(n+1) = y^n + dt*(1-theta)*F[y^n] + dt*theta*F[y^(n+1)]
    for off-centring parameter theta.
    """

    def __init__(self, domain, theta, field_name=None,
                 solver_parameters=None, options=None):
        """
        Args:
            domain (:class:`Domain`): the model's domain object, containing the
                mesh and the compatible function spaces.
            theta (float): the off-centring parameter. theta = 1
                corresponds to a backward Euler method. Defaults to None.
            field_name (str, optional): name of the field to be evolved.
                Defaults to None.
            solver_parameters (dict, optional): dictionary of parameters to
                pass to the underlying solver. Defaults to None.
            options (:class:`AdvectionOptions`, optional): an object containing
                options to either be passed to the spatial discretisation, or
                to control the "wrapper" methods, such as Embedded DG or a
                recovery method. Defaults to None.

        Raises:
            ValueError: if theta is not provided.
        """
        if (theta < 0 or theta > 1):
            raise ValueError("please provide a value for theta between 0 and 1")
        if isinstance(options, (EmbeddedDGOptions, RecoveryOptions)):
            raise NotImplementedError("Only SUPG advection options have been implemented for this time discretisation")
        if not solver_parameters:
            # theta method leads to asymmetric matrix, per lhs function below,
            # so don't use CG
            solver_parameters = {'ksp_type': 'gmres',
                                 'ksp_atol': 1.e-14,
                                 'pc_type': 'bjacobi',
                                 'sub_pc_type': 'ilu'}

        super().__init__(domain, field_name,
                         solver_parameters=solver_parameters,
                         options=options)

        self.theta = theta

    @cached_property
    def lhs(self):
        """Set up the discretisation's left hand side (the time derivative)."""
        l = self.residual.label_map(
            all_terms,
            map_if_true=replace_subject(self.x_out, old_idx=self.idx))
        l = l.label_map(lambda t: t.has_label(time_derivative),
                        map_if_false=lambda t: self.theta*self.dt*t)

        return l.form

    @cached_property
    def rhs(self):
        """Set up the time discretisation's right hand side."""
        r = self.residual.label_map(
            all_terms,
            map_if_true=replace_subject(self.x1, old_idx=self.idx))
        r = r.label_map(lambda t: t.has_label(time_derivative),
                        map_if_false=lambda t: -(1-self.theta)*self.dt*t)

        return r.form

    def apply(self, x_out, x_in):
        """
        Apply the time discretisation to advance one whole time step.

        Args:
            x_out (:class:`Function`): the output field to be computed.
            x_in (:class:`Function`): the input field.
        """
        self.x1.assign(x_in)
        self.solver.solve()
        x_out.assign(self.x_out)


class TrapeziumRule(ThetaMethod):
    """
    Implements the trapezium rule timestepping method, also commonly known as
    Crank Nicholson.

    The trapezium rule timestepping method for operator F is written as
    y^(n+1) = y^n + dt/2*F[y^n] + dt/2*F[y^(n+1)].
    It is equivalent to the "theta" method with theta = 1/2.
    """

    def __init__(self, domain, field_name=None, solver_parameters=None,
                 options=None):
        """
        Args:
            domain (:class:`Domain`): the model's domain object, containing the
                mesh and the compatible function spaces.
            field_name (str, optional): name of the field to be evolved.
                Defaults to None.
            solver_parameters (dict, optional): dictionary of parameters to
                pass to the underlying solver. Defaults to None.
            options (:class:`AdvectionOptions`, optional): an object containing
                options to either be passed to the spatial discretisation, or
                to control the "wrapper" methods, such as Embedded DG or a
                recovery method. Defaults to None.
        """
        super().__init__(domain, 0.5, field_name,
                         solver_parameters=solver_parameters,
                         options=options)


class MultilevelTimeDiscretisation(TimeDiscretisation):
    """Base class for multi-level timesteppers"""

    def __init__(self, domain, field_name=None, solver_parameters=None,
                 limiter=None, options=None):
        """
        Args:
            domain (:class:`Domain`): the model's domain object, containing the
                mesh and the compatible function spaces.
            field_name (str, optional): name of the field to be evolved.
                Defaults to None.
            solver_parameters (dict, optional): dictionary of parameters to
                pass to the underlying solver. Defaults to None.
            limiter (:class:`Limiter` object, optional): a limiter to apply to
                the evolving field to enforce monotonicity. Defaults to None.
            options (:class:`AdvectionOptions`, optional): an object containing
                options to either be passed to the spatial discretisation, or
                to control the "wrapper" methods, such as Embedded DG or a
                recovery method. Defaults to None.
        """
        if isinstance(options, (EmbeddedDGOptions, RecoveryOptions)):
            raise NotImplementedError("Only SUPG advection options have been implemented for this time discretisation")
        super().__init__(domain=domain, field_name=field_name,
                         solver_parameters=solver_parameters,
                         limiter=limiter, options=options)
        self.initial_timesteps = 0

    @abstractproperty
    def nlevels(self):
        pass

    def setup(self, equation, apply_bcs=True, *active_labels):
        super().setup(equation, apply_bcs, *active_labels)
        for n in range(self.nlevels, 1, -1):
            setattr(self, "xnm%i" % (n-1), Function(self.fs))


class BDF2(MultilevelTimeDiscretisation):
    """
    Implements the implicit multistep BDF2 timestepping method

    The BDF2 timestepping method for operator F is written as
    y^(n+1) = (4/3)*y^n - (1/3)*y^(n-1) + (2/3)*dt*F[y^(n+1)]
    """

    @property
    def nlevels(self):
        return 2

    @property
    def lhs0(self):
        """Set up the discretisation's left hand side (the time derivative)."""
        l = self.residual.label_map(
            all_terms,
            map_if_true=replace_subject(self.x_out, old_idx=self.idx))
        l = l.label_map(lambda t: t.has_label(time_derivative),
                        map_if_false=lambda t: self.dt*t)

        return l.form

    @property
    def rhs0(self):
        """Set up the time discretisation's right hand side for inital BDF step."""
        r = self.residual.label_map(
            lambda t: t.has_label(time_derivative),
            map_if_true=replace_subject(self.x1, old_idx=self.idx),
            map_if_false=drop)

        return r.form

    @property
    def lhs(self):
        """Set up the discretisation's left hand side (the time derivative)."""
        l = self.residual.label_map(
            all_terms,
            map_if_true=replace_subject(self.x_out, old_idx=self.idx))
        l = l.label_map(lambda t: t.has_label(time_derivative),
                        map_if_false=lambda t: (2/3)*self.dt*t)

        return l.form

    @property
    def rhs(self):
        """Set up the time discretisation's right hand side for BDF2 steps."""
        xn = self.residual.label_map(
            lambda t: t.has_label(time_derivative),
            map_if_true=replace_subject(self.x1, old_idx=self.idx),
            map_if_false=drop)
        xnm1 = self.residual.label_map(
            lambda t: t.has_label(time_derivative),
            map_if_true=replace_subject(self.xnm1, old_idx=self.idx),
            map_if_false=drop)

        r = (4/3.) * xn - (1/3.) * xnm1

        return r.form

    @property
    def solver0(self):
        """Set up the problem and the solver for initial BDF step."""
        # setup solver using lhs and rhs defined in derived class
        problem = NonlinearVariationalProblem(self.lhs0-self.rhs0, self.x_out, bcs=self.bcs)
        solver_name = self.field_name+self.__class__.__name__+"0"
        return NonlinearVariationalSolver(problem, solver_parameters=self.solver_parameters, options_prefix=solver_name)

    @property
    def solver(self):
        """Set up the problem and the solver for BDF2 steps."""
        # setup solver using lhs and rhs defined in derived class
        problem = NonlinearVariationalProblem(self.lhs-self.rhs, self.x_out, bcs=self.bcs)
        solver_name = self.field_name+self.__class__.__name__
        return NonlinearVariationalSolver(problem, solver_parameters=self.solver_parameters, options_prefix=solver_name)

    def apply(self, x_out, *x_in):
        """
        Apply the time discretisation to advance one whole time step.

        Args:
            x_out (:class:`Function`): the output field to be computed.
            x_in (:class:`Function`): the input field(s).
        """
        if self.initial_timesteps < self.nlevels-1:
            self.initial_timesteps += 1
            solver = self.solver0
        else:
            solver = self.solver

        self.xnm1.assign(x_in[0])
        self.x1.assign(x_in[1])
        solver.solve()
        x_out.assign(self.x_out)


class TR_BDF2(TimeDiscretisation):
    """
    Implements the two stage implicit TR-BDF2 time stepping method, with a trapezoidal stage (TR) followed
    by a second order backwards difference stage (BDF2).

    The TR-BDF2 time stepping method for operator F is written as
    y^(n+g) = y^n + dt*g/2*F[y^n] + dt*g/2*F[y^(n+g)] (TR stage)
    y^(n+1) = 1/(g(2-g))*y^(n+g) - (1-g)**2/(g(2-g))*y^(n) + (1-g)/(2-g)*dt*F[y^(n+1)] (BDF2 stage)
    for an off-centring parameter g (gamma).
    """
    def __init__(self, domain, gamma, field_name=None,
                 solver_parameters=None, options=None):
        """
        Args:
            domain (:class:`Domain`): the model's domain object, containing the
                mesh and the compatible function spaces.
            field_name (str, optional): name of the field to be evolved.
                Defaults to None.
            gamma (float): the off-centring parameter
            solver_parameters (dict, optional): dictionary of parameters to
                pass to the underlying solver. Defaults to None.
            options (:class:`AdvectionOptions`, optional): an object containing
                options to either be passed to the spatial discretisation, or
                to control the "wrapper" methods, such as Embedded DG or a
                recovery method. Defaults to None.
        """
        if (gamma < 0. or gamma > 1.):
            raise ValueError("please provide a value for gamma between 0 and 1")
        if isinstance(options, (EmbeddedDGOptions, RecoveryOptions)):
            raise NotImplementedError("Only SUPG advection options have been implemented for this time discretisation")
        if not solver_parameters:
            # theta method leads to asymmetric matrix, per lhs function below,
            # so don't use CG
            solver_parameters = {'ksp_type': 'gmres',
                                 'ksp_atol': 1.e-14,
                                 'pc_type': 'bjacobi',
                                 'sub_pc_type': 'ilu'}

        super().__init__(domain, field_name,
                         solver_parameters=solver_parameters,
                         options=options)

        self.gamma = gamma

    def setup(self, equation, apply_bcs=True, *active_labels):
        super().setup(equation, apply_bcs, *active_labels)
        self.xnpg = Function(self.fs)
        self.xn = Function(self.fs)

    @cached_property
    def lhs(self):
        """Set up the discretisation's left hand side (the time derivative) for the TR stage."""
        l = self.residual.label_map(
            all_terms,
            map_if_true=replace_subject(self.xnpg, old_idx=self.idx))
        l = l.label_map(lambda t: t.has_label(time_derivative),
                        map_if_false=lambda t: 0.5*self.gamma*self.dt*t)

        return l.form

    @cached_property
    def rhs(self):
        """Set up the time discretisation's right hand side for the TR stage."""
        r = self.residual.label_map(
            all_terms,
            map_if_true=replace_subject(self.xn, old_idx=self.idx))
        r = r.label_map(lambda t: t.has_label(time_derivative),
                        map_if_false=lambda t: -0.5*self.gamma*self.dt*t)

        return r.form

    @cached_property
    def lhs_bdf2(self):
        """Set up the discretisation's left hand side (the time derivative) for the BDF2 stage."""
        l = self.residual.label_map(
            all_terms,
            map_if_true=replace_subject(self.x_out, old_idx=self.idx))
        l = l.label_map(lambda t: t.has_label(time_derivative),
                        map_if_false=lambda t: ((1.0-self.gamma)/(2.0-self.gamma))*self.dt*t)

        return l.form

    @cached_property
    def rhs_bdf2(self):
        """Set up the time discretisation's right hand side for the BDF2 stage."""
        xn = self.residual.label_map(
            lambda t: t.has_label(time_derivative),
            map_if_true=replace_subject(self.xn, old_idx=self.idx),
            map_if_false=drop)
        xnpg = self.residual.label_map(
            lambda t: t.has_label(time_derivative),
            map_if_true=replace_subject(self.xnpg, old_idx=self.idx),
            map_if_false=drop)

        r = (1.0/(self.gamma*(2.0-self.gamma)))*xnpg - ((1.0-self.gamma)**2/(self.gamma*(2.0-self.gamma))) * xn

        return r.form

    @cached_property
    def solver_tr(self):
        """Set up the problem and the solver."""
        # setup solver using lhs and rhs defined in derived class
        problem = NonlinearVariationalProblem(self.lhs-self.rhs, self.xnpg, bcs=self.bcs)
        solver_name = self.field_name+self.__class__.__name__+"_tr"
        return NonlinearVariationalSolver(problem, solver_parameters=self.solver_parameters, options_prefix=solver_name)

    @cached_property
    def solver_bdf2(self):
        """Set up the problem and the solver."""
        # setup solver using lhs and rhs defined in derived class
        problem = NonlinearVariationalProblem(self.lhs_bdf2-self.rhs_bdf2, self.x_out, bcs=self.bcs)
        solver_name = self.field_name+self.__class__.__name__+"_bdf2"
        return NonlinearVariationalSolver(problem, solver_parameters=self.solver_parameters, options_prefix=solver_name)

    def apply(self, x_out, x_in):
        """
        Apply the time discretisation to advance one whole time step.

        Args:
            x_out (:class:`Function`): the output field to be computed.
            x_in (:class:`Function`): the input field(s).
        """
        self.xn.assign(x_in)
        self.solver_tr.solve()
        self.solver_bdf2.solve()
        x_out.assign(self.x_out)


class Leapfrog(MultilevelTimeDiscretisation):
    """
    Implements the multistep Leapfrog timestepping method.

    The Leapfrog timestepping method for operator F is written as
    y^(n+1) = y^(n-1)  + 2*dt*F[y^n]
    """
    @property
    def nlevels(self):
        return 2

    @property
    def rhs0(self):
        """Set up the discretisation's right hand side for initial forward euler step."""
        r = self.residual.label_map(
            all_terms,
            map_if_true=replace_subject(self.x1, old_idx=self.idx))
        r = r.label_map(lambda t: t.has_label(time_derivative),
                        map_if_false=lambda t: -self.dt*t)

        return r.form

    @property
    def lhs(self):
        """Set up the discretisation's left hand side (the time derivative)."""
        return super(Leapfrog, self).lhs

    @property
    def rhs(self):
        """Set up the discretisation's right hand side for leapfrog steps."""
        r = self.residual.label_map(
            lambda t: t.has_label(time_derivative),
            map_if_false=replace_subject(self.x1, old_idx=self.idx))
        r = r.label_map(lambda t: t.has_label(time_derivative),
                        map_if_true=replace_subject(self.xnm1, old_idx=self.idx),
                        map_if_false=lambda t: -2.0*self.dt*t)

        return r.form

    @property
    def solver0(self):
        """Set up the problem and the solver for initial forward euler step."""
        # setup solver using lhs and rhs defined in derived class
        problem = NonlinearVariationalProblem(self.lhs-self.rhs0, self.x_out, bcs=self.bcs)
        solver_name = self.field_name+self.__class__.__name__+"0"
        return NonlinearVariationalSolver(problem, solver_parameters=self.solver_parameters, options_prefix=solver_name)

    @property
    def solver(self):
        """Set up the problem and the solver for leapfrog steps."""
        # setup solver using lhs and rhs defined in derived class
        problem = NonlinearVariationalProblem(self.lhs-self.rhs, self.x_out, bcs=self.bcs)
        solver_name = self.field_name+self.__class__.__name__
        return NonlinearVariationalSolver(problem, solver_parameters=self.solver_parameters, options_prefix=solver_name)

    def apply(self, x_out, *x_in):
        """
        Apply the time discretisation to advance one whole time step.

        Args:
            x_out (:class:`Function`): the output field to be computed.
            x_in (:class:`Function`): the input field(s).
        """
        if self.initial_timesteps < self.nlevels-1:
            self.initial_timesteps += 1
            solver = self.solver0
        else:
            solver = self.solver

        self.xnm1.assign(x_in[0])
        self.x1.assign(x_in[1])
        solver.solve()
        x_out.assign(self.x_out)


class AdamsBashforth(MultilevelTimeDiscretisation):
    """
    Implements the explicit multistep Adams-Bashforth timestepping method of general order up to 5

    The general AB timestepping method for operator F is written as
    y^(n+1) = y^n + dt*(b_0*F[y^(n)] + b_1*F[y^(n-1)] + b_2*F[y^(n-2)] + b_3*F[y^(n-3)] + b_4*F[y^(n-4)])
    """
    def __init__(self, domain, order, field_name=None,
                 solver_parameters=None, options=None):
        """
        Args:
            domain (:class:`Domain`): the model's domain object, containing the
                mesh and the compatible function spaces.
            field_name (str, optional): name of the field to be evolved.
                Defaults to None.
            order (float, optional): order of scheme
            solver_parameters (dict, optional): dictionary of parameters to
                pass to the underlying solver. Defaults to None.
            options (:class:`AdvectionOptions`, optional): an object containing
                options to either be passed to the spatial discretisation, or
                to control the "wrapper" methods, such as Embedded DG or a
                recovery method. Defaults to None.

        Raises:
            ValueError: if order is not provided, or is in incorrect range.
        """

        if (order > 5 or order < 1):
            raise ValueError("Adams-Bashforth of order greater than 5 not implemented")
        if isinstance(options, (EmbeddedDGOptions, RecoveryOptions)):
            raise NotImplementedError("Only SUPG advection options have been implemented for this time discretisation")

        super().__init__(domain, field_name,
                         solver_parameters=solver_parameters,
                         options=options)

        self.order = order

    def setup(self, equation, apply_bcs=True, *active_labels):
        super().setup(equation, apply_bcs,
                      *active_labels)

        self.x = [Function(self.fs) for i in range(self.nlevels)]

        if (self.order == 1):
            self.b = [1.0]
        elif (self.order == 2):
            self.b = [-(1.0/2.0), (3.0/2.0)]
        elif (self.order == 3):
            self.b = [(5.0)/(12.0), -(16.0)/(12.0), (23.0)/(12.0)]
        elif (self.order == 4):
            self.b = [-(9.0)/(24.0), (37.0)/(24.0), -(59.0)/(24.0), (55.0)/(24.0)]
        elif (self.order == 5):
            self.b = [(251.0)/(720.0), -(1274.0)/(720.0), (2616.0)/(720.0), -(2774.0)/(720.0), (2901.0)/(720.0)]

    @property
    def nlevels(self):
        return self.order

    @property
    def rhs0(self):
        """Set up the discretisation's right hand side for initial forward euler step."""
        r = self.residual.label_map(
            all_terms,
            map_if_true=replace_subject(self.x[-1], old_idx=self.idx))
        r = r.label_map(lambda t: t.has_label(time_derivative),
                        map_if_false=lambda t: -self.dt*t)

        return r.form

    @property
    def lhs(self):
        """Set up the discretisation's left hand side (the time derivative)."""
        return super(AdamsBashforth, self).lhs

    @property
    def rhs(self):
        """Set up the discretisation's right hand side for Adams Bashforth steps."""
        r = self.residual.label_map(all_terms,
                                    map_if_true=replace_subject(self.x[-1], old_idx=self.idx))
        r = r.label_map(lambda t: t.has_label(time_derivative),
                        map_if_false=lambda t: -self.b[-1]*self.dt*t)
        for n in range(self.nlevels-1):
            rtemp = self.residual.label_map(lambda t: t.has_label(time_derivative),
                                            map_if_true=drop,
                                            map_if_false=replace_subject(self.x[n], old_idx=self.idx))
            rtemp = rtemp.label_map(lambda t: t.has_label(time_derivative),
                                    map_if_false=lambda t: -self.dt*self.b[n]*t)
            r += rtemp
        return r.form

    @property
    def solver0(self):
        """Set up the problem and the solverfor initial forward euler step."""
        # setup solver using lhs and rhs defined in derived class
        problem = NonlinearVariationalProblem(self.lhs-self.rhs0, self.x_out, bcs=self.bcs)
        solver_name = self.field_name+self.__class__.__name__+"0"
        return NonlinearVariationalSolver(problem, solver_parameters=self.solver_parameters, options_prefix=solver_name)

    @property
    def solver(self):
        """Set up the problem and the solver for Adams Bashforth steps."""
        # setup solver using lhs and rhs defined in derived class
        problem = NonlinearVariationalProblem(self.lhs-self.rhs, self.x_out, bcs=self.bcs)
        solver_name = self.field_name+self.__class__.__name__
        return NonlinearVariationalSolver(problem, solver_parameters=self.solver_parameters, options_prefix=solver_name)

    def apply(self, x_out, *x_in):
        """
        Apply the time discretisation to advance one whole time step.

        Args:
            x_out (:class:`Function`): the output field to be computed.
            x_in (:class:`Function`): the input field(s).
        """
        if self.initial_timesteps < self.nlevels-1:
            self.initial_timesteps += 1
            solver = self.solver0
        else:
            solver = self.solver

        for n in range(self.nlevels):
            self.x[n].assign(x_in[n])
        solver.solve()
        x_out.assign(self.x_out)


class AdamsMoulton(MultilevelTimeDiscretisation):
    """
    Implements the implicit multistep Adams-Moulton timestepping method of general order up to 5

    The general AM timestepping method for operator F is written as
    y^(n+1) = y^n + dt*(b_0*F[y^(n+1)] + b_1*F[y^(n)] + b_2*F[y^(n-1)] + b_3*F[y^(n-2)])
    """
    def __init__(self, domain, order, field_name=None,
                 solver_parameters=None, options=None):
        """
        Args:
            domain (:class:`Domain`): the model's domain object, containing the
                mesh and the compatible function spaces.
            field_name (str, optional): name of the field to be evolved.
                Defaults to None.
            order (float, optional): order of scheme
            solver_parameters (dict, optional): dictionary of parameters to
                pass to the underlying solver. Defaults to None.
            options (:class:`AdvectionOptions`, optional): an object containing
                options to either be passed to the spatial discretisation, or
                to control the "wrapper" methods, such as Embedded DG or a
                recovery method. Defaults to None.

        Raises:
            ValueError: if order is not provided, or is in incorrect range.
        """
        if (order > 4 or order < 1):
            raise ValueError("Adams-Moulton of order greater than 5 not implemented")
        if isinstance(options, (EmbeddedDGOptions, RecoveryOptions)):
            raise NotImplementedError("Only SUPG advection options have been implemented for this time discretisation")
        if not solver_parameters:
            solver_parameters = {'ksp_type': 'gmres',
                                 'ksp_atol': 1.e-14,
                                 'pc_type': 'bjacobi',
                                 'sub_pc_type': 'ilu'}

        super().__init__(domain, field_name,
                         solver_parameters=solver_parameters,
                         options=options)

        self.order = order

    def setup(self, equation, apply_bcs=True, *active_labels):
        super().setup(equation, apply_bcs, *active_labels)

        self.x = [Function(self.fs) for i in range(self.nlevels)]

        if (self.order == 1):
            self.bl = (1.0/2.0)
            self.br = [(1.0/2.0)]
        elif (self.order == 2):
            self.bl = (5.0/12.0)
            self.br = [-(1.0/12.0), (8.0/12.0)]
        elif (self.order == 3):
            self.bl = (9.0/24.0)
            self.br = [(1.0/24.0), -(5.0/24.0), (19.0/24.0)]
        elif (self.order == 4):
            self.bl = (251.0/720.0)
            self.br = [-(19.0/720.0), (106.0/720.0), -(254.0/720.0), (646.0/720.0)]

    @property
    def nlevels(self):
        return self.order

    @property
    def rhs0(self):
        """Set up the discretisation's right hand side for initial trapezoidal step."""
        r = self.residual.label_map(
            all_terms,
            map_if_true=replace_subject(self.x[-1], old_idx=self.idx))
        r = r.label_map(lambda t: t.has_label(time_derivative),
                        map_if_false=lambda t: -0.5*self.dt*t)

        return r.form

    @property
    def lhs0(self):
        """Set up the time discretisation's right hand side for initial trapezoidal step."""
        l = self.residual.label_map(
            all_terms,
            map_if_true=replace_subject(self.x_out, old_idx=self.idx))
        l = l.label_map(lambda t: t.has_label(time_derivative),
                        map_if_false=lambda t: 0.5*self.dt*t)
        return l.form

    @property
    def lhs(self):
        """Set up the time discretisation's right hand side for Adams Moulton steps."""
        l = self.residual.label_map(
            all_terms,
            map_if_true=replace_subject(self.x_out, old_idx=self.idx))
        l = l.label_map(lambda t: t.has_label(time_derivative),
                        map_if_false=lambda t: self.bl*self.dt*t)
        return l.form

    @property
    def rhs(self):
        """Set up the discretisation's right hand side for Adams Moulton steps."""
        r = self.residual.label_map(all_terms,
                                    map_if_true=replace_subject(self.x[-1], old_idx=self.idx))
        r = r.label_map(lambda t: t.has_label(time_derivative),
                        map_if_false=lambda t: -self.br[-1]*self.dt*t)
        for n in range(self.nlevels-1):
            rtemp = self.residual.label_map(lambda t: t.has_label(time_derivative),
                                            map_if_true=drop,
                                            map_if_false=replace_subject(self.x[n], old_idx=self.idx))
            rtemp = rtemp.label_map(lambda t: t.has_label(time_derivative),
                                    map_if_false=lambda t: -self.dt*self.br[n]*t)
            r += rtemp
        return r.form

    @property
    def solver0(self):
        """Set up the problem and the solver for initial trapezoidal step."""
        # setup solver using lhs and rhs defined in derived class
        problem = NonlinearVariationalProblem(self.lhs0-self.rhs0, self.x_out, bcs=self.bcs)
        solver_name = self.field_name+self.__class__.__name__+"0"
        return NonlinearVariationalSolver(problem, solver_parameters=self.solver_parameters, options_prefix=solver_name)

    @property
    def solver(self):
        """Set up the problem and the solver for Adams Moulton steps."""
        # setup solver using lhs and rhs defined in derived class
        problem = NonlinearVariationalProblem(self.lhs-self.rhs, self.x_out, bcs=self.bcs)
        solver_name = self.field_name+self.__class__.__name__
        return NonlinearVariationalSolver(problem, solver_parameters=self.solver_parameters, options_prefix=solver_name)

    def apply(self, x_out, *x_in):
        """
        Apply the time discretisation to advance one whole time step.

        Args:
            x_out (:class:`Function`): the output field to be computed.
            x_in (:class:`Function`): the input field(s).
        """
        if self.initial_timesteps < self.nlevels-1:
            self.initial_timesteps += 1
            print(self.initial_timesteps)
            solver = self.solver0
        else:
            solver = self.solver

        for n in range(self.nlevels):
            self.x[n].assign(x_in[n])
        solver.solve()
        x_out.assign(self.x_out)<|MERGE_RESOLUTION|>--- conflicted
+++ resolved
@@ -389,16 +389,7 @@
     @cached_property
     def lhs(self):
         """Set up the discretisation's left hand side (the time derivative)."""
-<<<<<<< HEAD
         return super(ExplicitMultistage, self).lhs
-=======
-        l = self.residual.label_map(
-            lambda t: t.has_label(time_derivative),
-            map_if_true=replace_subject(self.x_out, old_idx=self.idx),
-            map_if_false=drop)
-
-        return l.form
->>>>>>> bb740259
 
     @cached_property
     def rhs(self):
