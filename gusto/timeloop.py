--- conflicted
+++ resolved
@@ -11,75 +11,27 @@
 from gusto.linear_solvers import LinearTimesteppingSolver
 from gusto.fields import TimeLevelFields
 
-__all__ = ["Timestepper", "SemiImplicitQuasiNewton",
+__all__ = ["Timestepper", "SplitPhysicsTimestepper", "SemiImplicitQuasiNewton",
            "PrescribedTransport"]
 
 
 class BaseTimestepper(object, metaclass=ABCMeta):
     """Base class for timesteppers."""
 
-<<<<<<< HEAD
-class Timestepper(object):
-    """
-    Basic timestepping class for Gusto
-
-    :arg state: a :class:`.State` object
-    :arg transport_schemes: iterable of ``(field_name, scheme)`` pairs
-        indicating the fields to transport, and the
-        :class:`~.TimeDiscretisation` to use.
-    :arg diffusion_schemes: optional iterable of ``(field_name, scheme)``
-        pairs indictaing the fields to diffusion, and the
-        :class:`~.Diffusion` to use.
-    :arg physics_schemes: optional list of classes that implement `physics`
-        schemes
-    """
-
-    def __init__(self, state, problem, apply_bcs=True, physics_schemes=None):
-=======
     def __init__(self, equation, state):
         """
         Args:
             equation (:class:`PrognosticEquation`): the prognostic equation.
             state (:class:`State`): the model's state object
         """
->>>>>>> 29154b57
 
         self.equation = equation
         self.state = state
 
-<<<<<<< HEAD
-        self.equations = []
-        self.schemes = []
-        self.equations = [eqn for (eqn, _) in problem]
-        self.setup_timeloop()
-        for eqn, method in problem:
-            if type(method) is tuple:
-                for scheme, *active_labels in method:
-                    scheme.setup(eqn, self.transporting_velocity, apply_bcs,
-                                 *active_labels)
-                    self.schemes.append((eqn.field_name, scheme))
-            else:
-                scheme = method
-                scheme.setup(eqn, self.transporting_velocity)
-                self.schemes.append((eqn.field_name, scheme))
-
-        if physics_schemes is not None:
-            self.physics_schemes = physics_schemes
-        else:
-            self.physics_schemes = []
-
-        for phys, scheme in self.physics_schemes:
-            apply_bcs = False
-            scheme.setup(eqn, self.transporting_velocity, apply_bcs,
-                         physics)
-
-    @property
-=======
         self.setup_fields()
         self.setup_scheme()
 
     @abstractproperty
->>>>>>> 29154b57
     def transporting_velocity(self):
         return NotImplementedError
 
@@ -129,14 +81,6 @@
 
             self.timestep()
 
-<<<<<<< HEAD
-            with timed_stage("Physics"):
-
-                for _, scheme in self.physics_schemes:
-                    scheme.apply(self.x.np1(self.field_name), self.x.np1(self.field_name))
-
-=======
->>>>>>> 29154b57
             for field in self.x.np1:
                 state.fields(field.name()).assign(field)
 
@@ -188,35 +132,63 @@
         self.scheme.apply(xnp1(name), *x_in)
 
 
+class SplitPhysicsTimestepper(Timestepper):
+    """
+    Implements a timeloop by applying a scheme to a prognostic equation, with
+    the option of applying a different scheme to the physics.
+    """
+    def __init__(self, equation, scheme, state, physics_schemes=None):
+        """
+        Args:
+            equation (:class:`PrognosticEquation`): the prognostic equation
+            scheme (:class:`TimeDiscretisation`): the scheme to use to timestep
+                the prognostic equation
+            state (:class:`State`): the model's state object
+            physics_schemes: (list, optional): a list of :class:`Physics` and
+                :class:`TimeDiscretisation` options describing physical
+                parametrisations and timestepping schemes to use for each.
+                Defaults to None.
+        """
+
+        super().__init__(equation, scheme, state)
+
+        if physics_schemes is not None:
+            self.physics_schemes = physics_schemes
+        else:
+            self.physics_schemes = []
+
+        for phys, scheme in self.physics_schemes:
+            apply_bcs = False
+            scheme.setup(equation, self.transporting_velocity, apply_bcs,
+                         physics)
+
+    @property
+    def transporting_velocity(self):
+        return "prognostic"
+
+    def setup_fields(self):
+        self.x = TimeLevelFields(self.equation, self.scheme.nlevels)
+
+    def setup_scheme(self):
+        self.scheme.setup(self.equation, self.transporting_velocity)
+
+    def timestep(self):
+
+        super().timestep()
+
+        with timed_stage("Physics"):
+            for _, scheme in self.physics_schemes:
+                scheme.apply(self.x.np1(scheme.field_name), self.x.np1(scheme.field_name))
+
+
 class SemiImplicitQuasiNewton(BaseTimestepper):
     """
-<<<<<<< HEAD
-    This class implements a Crank-Nicolson discretisation, with Strang
-    splitting and auxilliary semi-Lagrangian transport.
-
-    :arg state: a :class:`.State` object
-    :arg transport_schemes: iterable of ``(field_name, scheme)`` pairs
-        indicating the fields to transport, and the
-        :class:`~.TimeDiscretisation` to use.
-    :arg linear_solver: a :class:`.TimesteppingSolver` object
-    :arg forcing: a :class:`.Forcing` object
-    :arg diffusion_schemes: optional iterable of ``(field_name, scheme)``
-        pairs indictaing the fields to diffusion, and the
-        :class:`~.Diffusion` to use.
-    :arg physics_schemes: optional list of classes that implement `physics`
-        schemes
-    :arg prescribed_fields: an order list of tuples, pairing a field name with a
-         function that returns the field as a function of time.
-    :kwargs: maxk is the number of outer iterations, maxi is the number of inner
-             iterations and alpha is the offcentering parameter
-=======
     Implements a semi-implicit quasi-Newton discretisation,
     with Strang splitting and auxilliary semi-Lagrangian transport.
 
     The timestep consists of an outer loop applying the transport and an
     inner loop to perform the quasi-Newton interations for the fast-wave
     terms.
->>>>>>> 29154b57
     """
 
     def __init__(self, equation_set, state, transport_schemes,
@@ -241,8 +213,10 @@
             diffusion_schemes: optional iterable of ``(field_name, scheme)``
                 pairs indicating the fields to diffuse, and the
                 :class:`~.Diffusion` to use. Defaults to None.
-            physics_list: (list, optional): a list of :class:`Physics`
-                options describing physical parametrisations. Defaults to None.
+            physics_schemes: (list, optional): a list of :class:`Physics` and
+                :class:`TimeDiscretisation` options describing physical
+                parametrisations and timestepping schemes to use for each.
+                Defaults to None.
 
         :kwargs: maxk is the number of outer iterations, maxi is the number
             of inner iterations and alpha is the offcentering parameter
@@ -254,10 +228,10 @@
         if kwargs:
             raise ValueError("unexpected kwargs: %s" % list(kwargs.keys()))
 
-        if physics_list is not None:
-            self.physics_list = physics_list
-        else:
-            self.physics_list = []
+        if physics_schemes is not None:
+            self.physics_schemes = physics_schemes
+        else:
+            self.physics_schemes = []
 
         self.active_transport = []
         for scheme in transport_schemes:
@@ -294,13 +268,6 @@
             if not mass_form.terms[0].has_label(linearisation):
                 self.tracers_to_copy.append(name)
 
-<<<<<<< HEAD
-        # TODO: why was this False? Should this be an argument?
-        apply_bcs = True
-        super().__init__(state, problem, apply_bcs, physics_schemes)
-
-=======
->>>>>>> 29154b57
         self.field_name = equation_set.field_name
         W = equation_set.function_space
         self.xrhs = Function(W)
@@ -409,30 +376,15 @@
                 scheme.apply(xnp1(name), xnp1(name))
 
         with timed_stage("Physics"):
-
-            if len(self.physics_list) > 0:
-                for field in self.x.np1:
-                    self.state.fields(field.name()).assign(field)
-
-<<<<<<< HEAD
-    def __init__(self, state, problem, physics_schemes=None,
-=======
-                for physics in self.physics_list:
-                    physics.apply()
-
-                # TODO hack to reproduce current behaviour - only
-                # necessary if physics routines change field values in
-                # state
-                for field in self.x.np1:
-                    field.assign(self.state.fields(field.name()))
+            for _, scheme in self.physics_schemes:
+                scheme.apply(self.x.np1(self.field_name), self.x.np1(self.field_name))
 
 
 class PrescribedTransport(Timestepper):
     """
     Implements a timeloop with a prescibed transporting velocity
     """
-    def __init__(self, equation, scheme, state, physics_list=None,
->>>>>>> 29154b57
+    def __init__(self, equation, scheme, state, physics_schemes=None,
                  prescribed_transporting_velocity=None):
         """
         Args:
@@ -450,20 +402,18 @@
                 updated. Defaults to None.
         """
 
-<<<<<<< HEAD
-        super().__init__(state, problem,
-                         physics_schemes=physics_schemes)
-=======
         super().__init__(equation, scheme, state)
 
-        if physics_list is not None:
-            self.physics_list = physics_list
-        else:
-            self.physics_list = []
->>>>>>> 29154b57
-
-        equation, _ = problem[0]
-        self.field_name = equation.field_name
+        if physics_schemes is not None:
+            self.physics_schemes = physics_schemes
+        else:
+            self.physics_schemes = []
+
+        for phys, scheme in self.physics_schemes:
+            apply_bcs = False
+            scheme.setup(equation, self.transporting_velocity, apply_bcs,
+                         physics)
+
         if prescribed_transporting_velocity is not None:
             self.velocity_projection = Projector(
                 prescribed_transporting_velocity(self.state.t),
@@ -488,16 +438,6 @@
         super().timestep()
 
         with timed_stage("Physics"):
-
-            if len(self.physics_list) > 0:
-                for field in self.x.np1:
-                    self.state.fields(field.name()).assign(field)
-
-                for physics in self.physics_list:
-                    physics.apply()
-
-                # TODO hack to reproduce current behaviour - only
-                # necessary if physics routines change field values in
-                # state
-                for field in self.x.np1:
-                    field.assign(self.state.fields(field.name()))+            for _, scheme in self.physics_schemes:
+                # import pdb; pdb.set_trace()
+                scheme.apply(self.x.np1(scheme.field_name), self.x.np1(scheme.field_name))