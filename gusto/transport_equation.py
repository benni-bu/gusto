from abc import ABCMeta, abstractmethod
from enum import Enum
from firedrake import (Function, TestFunction, TrialFunction, FacetNormal,
                       dx, dot, grad, div, jump, avg, dS, dS_v, dS_h, inner,
                       ds, ds_v, ds_t, ds_b,
                       outer, sign, cross, CellNormal, Constant,
                       curl, BrokenElement, FunctionSpace)
<<<<<<< HEAD
from gusto.configuration import DEBUG, SUPGOptions
=======
from gusto.configuration import logger, DEBUG
>>>>>>> 6a1fc6e8


__all__ = ["LinearAdvection", "AdvectionEquation", "EmbeddedDGAdvection", "SUPGAdvection", "VectorInvariant", "EulerPoincare", "IntegrateByParts"]


class IntegrateByParts(Enum):
    NEVER = 0
    ONCE = 1
    TWICE = 2


def is_cg(V):
    # find out if we are CG
    nvertex = V.ufl_domain().ufl_cell().num_vertices()
    entity_dofs = V.finat_element.entity_dofs()
    # If there are as many dofs on vertices as there are vertices,
    # assume a continuous space.
    try:
        return sum(map(len, entity_dofs[0].values())) == nvertex
    except KeyError:
        return sum(map(len, entity_dofs[(0, 0)].values())) == nvertex


def surface_measures(V, direction=None):
    if is_cg(V):
        return None, None
    else:
        if V.extruded:
            return (dS_h + dS_v), (ds_b + ds_t + ds_v)
        else:
            return dS, ds


class TransportEquation(object, metaclass=ABCMeta):
    """
    Base class for transport equations in Gusto.

    The equation is assumed to be in the form:

    q_t + L(q) = 0

    where q is the (scalar or vector) field to be solved for.

    :arg state: :class:`.State` object.
    :arg V: :class:`.FunctionSpace object. The function space that q lives in.
    :arg ibp: string, stands for 'integrate by parts' and can take the value
              None, "once" or "twice". Defaults to "once".
    :arg solver_params: (optional) dictionary of solver parameters to pass to the
                        linear solver.
    """

    def __init__(self, state, V, *, ibp=IntegrateByParts.ONCE, solver_params=None):
        self.state = state
        self.V = V
        self.ibp = ibp

        # set up functions required for forms
        self.ubar = Function(state.spaces("HDiv"))
        self.test = TestFunction(V)
        self.trial = TrialFunction(V)

        self.dS, self.ds = surface_measures(V)

        if solver_params:
            self.solver_parameters = solver_params

        # default solver options
        else:
            self.solver_parameters = {'ksp_type': 'cg',
                                      'pc_type': 'bjacobi',
                                      'sub_pc_type': 'ilu'}
        if logger.isEnabledFor(DEBUG):
            self.solver_parameters["ksp_monitor_true_residual"] = True

    def mass_term(self, q):
        return inner(self.test, q)*dx

    @abstractmethod
    def advection_term(self):
        pass


class LinearAdvection(TransportEquation):
    """
    Class for linear transport equation.

    :arg state: :class:`.State` object.
    :arg V: :class:`.FunctionSpace object. The function space that q lives in.
    :arg qbar: The reference function that the equation has been linearised
               about. It is assumed that the reference velocity is zero and
               the ubar below is the nonlinear advecting velocity
               0.5*(u'^(n+1) + u'(n)))
    :arg ibp: string, stands for 'integrate by parts' and can take the value
              None, "once" or "twice". Defaults to "once".
    :arg equation_form: (optional) string, can take the values 'continuity',
                        which means the equation is in continuity form
                        L(q) = div(u'*qbar), or 'advective', which means the
                        equation is in advective form L(q) = u' dot grad(qbar).
                        Default is "advective"
    :arg solver_params: (optional) dictionary of solver parameters to pass to the
                        linear solver.
    """

    def __init__(self, state, V, qbar, ibp=IntegrateByParts.NEVER, equation_form="advective", solver_params=None):
        super().__init__(state=state, V=V, ibp=ibp, solver_params=solver_params)
        if equation_form == "advective" or equation_form == "continuity":
            self.continuity = (equation_form == "continuity")
        else:
            raise ValueError("equation_form must be either 'advective' or 'continuity', not %s" % equation_form)

        self.qbar = qbar

        # currently only used with the following option combinations:
        if self.continuity and ibp != IntegrateByParts.ONCE:
            raise NotImplementedError("If we are solving a linear continuity equation, we integrate by parts once")
        if not self.continuity and ibp != IntegrateByParts.NEVER:
            raise NotImplementedError("If we are solving a linear advection equation, we do not integrate by parts.")

        # default solver options
        self.solver_parameters = {'ksp_type': 'cg',
                                  'pc_type': 'bjacobi',
                                  'sub_pc_type': 'ilu'}

    def advection_term(self, q):

        if self.continuity:
            n = FacetNormal(self.state.mesh)
            L = (-dot(grad(self.test), self.ubar)*self.qbar*dx
                 + jump(self.ubar*self.test, n)*avg(self.qbar)*self.dS)
        else:
            L = self.test*dot(self.ubar, self.state.k)*dot(self.state.k, grad(self.qbar))*dx
        return L


class AdvectionEquation(TransportEquation):
    """
    Class for discretisation of the transport equation.

    :arg state: :class:`.State` object.
    :arg V: :class:`.FunctionSpace object. The function space that q lives in.
    :arg ibp: string, stands for 'integrate by parts' and can take the value
              None, "once" or "twice". Defaults to "once".
    :arg equation_form: (optional) string, can take the values 'continuity',
                        which means the equation is in continuity form
                        L(q) = div(u*q), or 'advective', which means the
                        equation is in advective form L(q) = u dot grad(q).
                        Default is "advective"
    :arg vector_manifold: Boolean. If true adds extra terms that are needed for
    advecting vector equations on manifolds.
    :arg solver_params: (optional) dictionary of solver parameters to pass to the
                        linear solver.
    :arg outflow: Boolean specifying whether advected quantity can be advected out
                  of domain.
    """
    def __init__(self, state, V, *, ibp=IntegrateByParts.ONCE, equation_form="advective",
                 vector_manifold=False, solver_params=None, outflow=False):
        super().__init__(state=state, V=V, ibp=ibp, solver_params=solver_params)
        if equation_form == "advective" or equation_form == "continuity":
            self.continuity = (equation_form == "continuity")
        else:
            raise ValueError("equation_form must be either 'advective' or 'continuity'")
        self.vector_manifold = vector_manifold
        self.outflow = outflow
        if outflow and ibp == IntegrateByParts.NEVER:
            raise ValueError("outflow is True and ibp is None are incompatible options")

    def advection_term(self, q):

        if self.continuity:
            if self.ibp == IntegrateByParts.ONCE:
                L = -inner(grad(self.test), outer(q, self.ubar))*dx
            else:
                L = inner(self.test, div(outer(q, self.ubar)))*dx
        else:
            if self.ibp == IntegrateByParts.ONCE:
                L = -inner(div(outer(self.test, self.ubar)), q)*dx
            else:
                L = inner(outer(self.test, self.ubar), grad(q))*dx

        if self.dS is not None and self.ibp != IntegrateByParts.NEVER:
            n = FacetNormal(self.state.mesh)
            un = 0.5*(dot(self.ubar, n) + abs(dot(self.ubar, n)))

            L += dot(jump(self.test), (un('+')*q('+')
                                       - un('-')*q('-')))*self.dS

            if self.ibp == IntegrateByParts.TWICE:
                L -= (inner(self.test('+'),
                            dot(self.ubar('+'), n('+'))*q('+'))
                      + inner(self.test('-'),
                              dot(self.ubar('-'), n('-'))*q('-')))*self.dS

        if self.outflow:
            n = FacetNormal(self.state.mesh)
            un = 0.5*(dot(self.ubar, n) + abs(dot(self.ubar, n)))
            L += self.test*un*q*self.ds

        if self.vector_manifold:
            n = FacetNormal(self.state.mesh)
            w = self.test
            dS = self.dS
            u = q
            L += un('+')*inner(w('-'), n('+')+n('-'))*inner(u('+'), n('+'))*dS
            L += un('-')*inner(w('+'), n('+')+n('-'))*inner(u('-'), n('-'))*dS
        return L


class EmbeddedDGAdvection(AdvectionEquation):
    """
    Class for the transport equation, using an embedded DG advection scheme.

    :arg state: :class:`.State` object.
    :arg V: :class:`.FunctionSpace object. The function space that q lives in.
    :arg ibp: (optional) string, stands for 'integrate by parts' and can take
              the value None, "once" or "twice". Defaults to "once".
    :arg equation_form: (optional) string, can take the values 'continuity',
                        which means the equation is in continuity form
                        L(q) = div(u*q), or 'advective', which means the
                        equation is in advective form L(q) = u dot grad(q).
                        Default is "advective"
    :arg vector_manifold: Boolean. If true adds extra terms that are needed for
    advecting vector equations on manifolds.
    :arg solver_params: (optional) dictionary of solver parameters to pass to the
                        linear solver.
    :arg outflow: Boolean specifying whether advected quantity can be advected out of domain.
    :arg options: an instance of the AdvectionOptions class specifying which options to use
                  with the embedded DG scheme.
    """

    def __init__(self, state, V, ibp=IntegrateByParts.ONCE,
                 equation_form="advective",
                 vector_manifold=False,
                 solver_params=None, outflow=False, options=None):

        if options is None:
            raise ValueError("Must provide an instance of the AdvectionOptions class")
        else:
            self.options = options
        if options.name == "embedded_dg" and options.embedding_space is None:
            V_elt = BrokenElement(V.ufl_element())
            options.embedding_space = FunctionSpace(state.mesh, V_elt)

        super().__init__(state=state,
                         V=options.embedding_space,
                         ibp=ibp,
                         equation_form=equation_form,
                         vector_manifold=vector_manifold,
                         solver_params=solver_params,
                         outflow=outflow)


class SUPGAdvection(AdvectionEquation):
    """
    Class for the transport equation.

    :arg state: :class:`.State` object.
    :arg V: :class:`.FunctionSpace object. The function space that q lives in.
    :arg ibp: (optional) string, stands for 'integrate by parts' and can
              take the value None, "once" or "twice". Defaults to "twice"
              since we commonly use this scheme for parially continuous
              spaces, in which case we don't want to take a derivative of
              the test function. If using for a fully continuous space, we
              don't integrate by parts at all (so you can set ibp=None).
    :arg equation_form: (optional) string, can take the values 'continuity',
                        which means the equation is in continuity form
                        L(q) = div(u*q), or 'advective', which means the
                        equation is in advective form L(q) = u dot grad(q).
                        Default is "advective"
    :arg supg_params: (optional) dictionary of parameters for the SUPG method.
                      Can contain:
                      'ax', 'ay', 'az', which specify the coefficients in
                      the x, y, z directions respectively
                      'dg_direction', which can be 'horizontal' or 'vertical',
                      and specifies the direction in which the function space
                      is discontinuous so that we can apply DG upwinding in
                      this direction.
                      Appropriate defaults are provided for these parameters,
                      in particular, the space is assumed to be continuous.
    :arg solver_params: (optional) dictionary of solver parameters to pass to the
                        linear solver.
    :arg outflow: Boolean specifying whether advected quantity can be advected out
                  of domain.
    """
    def __init__(self, state, V, ibp=IntegrateByParts.TWICE, equation_form="advective", supg_params=None, solver_params=None, outflow=False):

        if not solver_params:
            # SUPG method leads to asymmetric matrix (since the test function
            # is effectively modified), so don't use CG
            solver_params = {'ksp_type': 'gmres',
                             'pc_type': 'bjacobi',
                             'sub_pc_type': 'ilu'}

        super().__init__(state=state, V=V, ibp=ibp,
                         equation_form=equation_form,
                         solver_params=solver_params,
                         outflow=outflow)

        # if using SUPG we either integrate by parts twice, or not at all
        if ibp == IntegrateByParts.ONCE:
            raise ValueError("if using SUPG we don't integrate by parts once")
        if ibp == IntegrateByParts.NEVER and not is_cg(V):
            raise ValueError("are you very sure you don't need surface terms?")

        if supg_params is None:
            supg_params = SUPGOptions()
        # set default SUPG parameters
        dt = state.timestepping.dt
        dim = state.mesh.topological_dimension()
        if supg_params.tau is not None:
            tau = supg_params.tau
            assert tau.ufl_shape == (dim, dim)
        else:
            vals = [supg_params.default*dt]*dim
            for component, value in supg_params.tau_components:
                vals[state.components.component] = value
            tau = Constant(tuple([
                tuple(
                    [vals[j] if i == j else 0. for i, v in enumerate(vals)]
                ) for j in range(dim)])
            )
        dtest = dot(dot(self.ubar, tau), grad(self.test))
        self.test += dtest


class VectorInvariant(TransportEquation):
    """
    Class defining the vector invariant form of the vector advection equation.

    :arg state: :class:`.State` object.
    :arg V: Function space
    :arg ibp: (optional) string, stands for 'integrate by parts' and can
              take the value None, "once" or "twice". Defaults to "once".
    :arg solver_params: (optional) dictionary of solver parameters to pass to the
                        linear solver.
    """
    def __init__(self, state, V, *, ibp=IntegrateByParts.ONCE,
                 solver_params=None):
        super().__init__(state=state, V=V, ibp=ibp,
                         solver_params=solver_params)

        if state.mesh.topological_dimension() == 3 and ibp == IntegrateByParts.TWICE:
            raise NotImplementedError("ibp=twice is not implemented for 3d problems")

    def advection_term(self, q):

        n = FacetNormal(self.state.mesh)
        Upwind = 0.5*(sign(dot(self.ubar, n))+1)

        if self.state.mesh.topological_dimension() == 3:
            # <w,curl(u) cross ubar + grad( u.ubar)>
            # =<curl(u),ubar cross w> - <div(w), u.ubar>
            # =<u,curl(ubar cross w)> -
            #      <<u_upwind, [[n cross(ubar cross w)cross]]>>

            both = lambda u: 2*avg(u)

            L = (
                inner(q, curl(cross(self.ubar, self.test)))*dx
                - inner(both(Upwind*q),
                        both(cross(n, cross(self.ubar, self.test))))*self.dS
            )

        else:

            perp = self.state.perp
            if self.state.on_sphere:
                outward_normals = CellNormal(self.state.mesh)
                perp_u_upwind = lambda q: Upwind('+')*cross(outward_normals('+'), q('+')) + Upwind('-')*cross(outward_normals('-'), q('-'))
            else:
                perp_u_upwind = lambda q: Upwind('+')*perp(q('+')) + Upwind('-')*perp(q('-'))
            gradperp = lambda u: perp(grad(u))

            if self.ibp == IntegrateByParts.ONCE:
                L = (
                    -inner(gradperp(inner(self.test, perp(self.ubar))), q)*dx
                    - inner(jump(inner(self.test, perp(self.ubar)), n),
                            perp_u_upwind(q))*self.dS
                )
            else:
                L = (
                    (-inner(self.test, div(perp(q))*perp(self.ubar)))*dx
                    - inner(jump(inner(self.test, perp(self.ubar)), n),
                            perp_u_upwind(q))*self.dS
                    + jump(inner(self.test,
                                 perp(self.ubar))*perp(q), n)*self.dS
                )

        L -= 0.5*div(self.test)*inner(q, self.ubar)*dx

        return L


class EulerPoincare(VectorInvariant):
    """
    Class defining the Euler-Poincare form of the vector advection equation.

    :arg state: :class:`.State` object.
    :arg V: Function space
    :arg ibp: string, stands for 'integrate by parts' and can take the value
              None, "once" or "twice". Defaults to "once".
    :arg solver_params: (optional) dictionary of solver parameters to pass to the
                        linear solver.
    """

    def advection_term(self, q):
        L = super().advection_term(q)
        L -= 0.5*div(self.test)*inner(q, self.ubar)*dx
        return L<|MERGE_RESOLUTION|>--- conflicted
+++ resolved
@@ -5,11 +5,7 @@
                        ds, ds_v, ds_t, ds_b,
                        outer, sign, cross, CellNormal, Constant,
                        curl, BrokenElement, FunctionSpace)
-<<<<<<< HEAD
-from gusto.configuration import DEBUG, SUPGOptions
-=======
-from gusto.configuration import logger, DEBUG
->>>>>>> 6a1fc6e8
+from gusto.configuration import logger, DEBUG, SUPGOptions
 
 
 __all__ = ["LinearAdvection", "AdvectionEquation", "EmbeddedDGAdvection", "SUPGAdvection", "VectorInvariant", "EulerPoincare", "IntegrateByParts"]
