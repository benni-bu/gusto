"""
This tests the moist unsaturated hydrostatic balance, by setting up a vertical
slice with the appropriate initialisation procedure, before taking a few time
steps and ensuring that the resulting velocities are very small.
"""

from gusto import *
from firedrake import (PeriodicIntervalMesh, ExtrudedMesh, Constant, Function,
                       FunctionSpace, VectorFunctionSpace)
from os import path
from netCDF4 import Dataset
import pytest


def setup_unsaturated(dirname, recovered):

    # set up grid and time stepping parameters
    dt = 1.
    tmax = 3.
    deltax = 400
    L = 2000.
    H = 10000.

    nlayers = int(H/deltax)
    ncolumns = int(L/deltax)

    m = PeriodicIntervalMesh(ncolumns, L)
    mesh = ExtrudedMesh(m, layers=nlayers, layer_height=H/nlayers)

    degree = 0 if recovered else 1

    output = OutputParameters(dirname=dirname+'/unsaturated_balance', dumpfreq=1)
    parameters = CompressibleParameters()
    diagnostic_fields = [Theta_d(), RelativeHumidity()]

    state = State(mesh,
                  dt=dt,
                  output=output,
                  parameters=parameters,
                  diagnostic_fields=diagnostic_fields)

    tracers = [WaterVapour(), CloudWater()]

    if recovered:
        u_transport_option = "vector_advection_form"
    else:
        u_transport_option = "vector_invariant_form"
    eqns = CompressibleEulerEquations(
        state, "CG", degree, u_transport_option=u_transport_option, active_tracers=tracers)

    # Initial conditions
    rho0 = state.fields("rho")
    theta0 = state.fields("theta")
    moisture = ['water_vapour', 'cloud_water']

    # spaces
    Vt = theta0.function_space()

    # Isentropic background state
    Tsurf = Constant(300.)
    humidity = Constant(0.5)
    theta_d = Function(Vt).interpolate(Tsurf)
    RH = Function(Vt).interpolate(humidity)

    # Calculate hydrostatic exner
    unsaturated_hydrostatic_balance(state, theta_d, RH)

    state.set_reference_profiles([('rho', rho0),
                                  ('theta', theta0)])

    # Set up transport schemes
    if recovered:
        VDG1 = state.spaces("DG1_equispaced")
        VCG1 = FunctionSpace(mesh, "CG", 1)
        Vu_DG1 = VectorFunctionSpace(mesh, VDG1.ufl_element())
        Vu_CG1 = VectorFunctionSpace(mesh, "CG", 1)

        u_opts = RecoveryOptions(embedding_space=Vu_DG1,
                                 recovered_space=Vu_CG1,
                                 boundary_method=BoundaryMethod.taylor)
        rho_opts = RecoveryOptions(embedding_space=VDG1,
                                   recovered_space=VCG1,
                                   boundary_method=BoundaryMethod.taylor)
        theta_opts = RecoveryOptions(embedding_space=VDG1,
                                     recovered_space=VCG1)
    else:
        rho_opts = None
        theta_opts = EmbeddedDGOptions()

    transported_fields = [SSPRK3(state, "rho", options=rho_opts),
                          SSPRK3(state, "theta", options=theta_opts),
                          SSPRK3(state, "water_vapour", options=theta_opts),
                          SSPRK3(state, "cloud_water", options=theta_opts)]
    if recovered:
        transported_fields.append(SSPRK3(state, "u", options=u_opts))
    else:
        transported_fields.append(ImplicitMidpoint(state, "u"))

    linear_solver = CompressibleSolver(state, eqns, moisture=moisture)

    # Set up physics
    physics_schemes = [(SaturationAdjustment(eqns, parameters), ForwardEuler(state))]

    # build time stepper
<<<<<<< HEAD
    stepper = CrankNicolson(state, eqns, transported_fields,
                            linear_solver=linear_solver,
                            physics_schemes=physics_schemes)
=======
    stepper = SemiImplicitQuasiNewton(eqns, state, transported_fields,
                                      linear_solver=linear_solver,
                                      physics_list=physics_list)
>>>>>>> e2f42a03

    return stepper, tmax


def run_unsaturated(dirname, recovered):

    stepper, tmax = setup_unsaturated(dirname, recovered)
    stepper.run(t=0, tmax=tmax)


@pytest.mark.parametrize("recovered", [True, False])
def test_unsaturated_setup(tmpdir, recovered):

    dirname = str(tmpdir)
    run_unsaturated(dirname, recovered)
    filename = path.join(dirname, "unsaturated_balance/diagnostics.nc")
    data = Dataset(filename, "r")
    u = data.groups['u']
    umax = u.variables['max']

    assert umax[-1] < 1e-8<|MERGE_RESOLUTION|>--- conflicted
+++ resolved
@@ -102,15 +102,9 @@
     physics_schemes = [(SaturationAdjustment(eqns, parameters), ForwardEuler(state))]
 
     # build time stepper
-<<<<<<< HEAD
-    stepper = CrankNicolson(state, eqns, transported_fields,
-                            linear_solver=linear_solver,
-                            physics_schemes=physics_schemes)
-=======
     stepper = SemiImplicitQuasiNewton(eqns, state, transported_fields,
                                       linear_solver=linear_solver,
-                                      physics_list=physics_list)
->>>>>>> e2f42a03
+                                      physics_schemes=physics_schemes)
 
     return stepper, tmax
 
