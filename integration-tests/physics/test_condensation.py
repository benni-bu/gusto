--- conflicted
+++ resolved
@@ -27,7 +27,6 @@
     x, z = SpatialCoordinate(mesh)
 
     dt = 2.0
-    tmax = dt
     output = OutputParameters(dirname=dirname+"/cond_evap",
                               dumpfreq=1,
                               dumplist=['u'])
@@ -87,23 +86,14 @@
     rho0.interpolate(pressure / (temperature*parameters.R_d * (1 + water_v0 * parameters.R_v / parameters.R_d)))
     mc_init = Function(Vt).assign(water_c0)
 
-<<<<<<< HEAD
-    # Have empty problem as only thing is condensation / evaporation
-    problem = ((eqn, ()),)
     physics_schemes = [(SaturationAdjustment(eqn, parameters), ForwardEuler(state))]
 
     # build time stepper
-    stepper = PrescribedTransport(state, problem,
+    scheme = ForwardEuler(state)
+    stepper = PrescribedTransport(eqn, scheme, state,
                                   physics_schemes=physics_schemes)
-=======
-    physics = Condensation(state)
 
-    state.setup_diagnostics()
-    state.setup_dump(0, tmax, False)
->>>>>>> e2f42a03
-
-    physics.apply()
-    state.dump(float(tmax))
+    stepper.run(t=0, tmax=dt)
 
     return state, mv_true, mc_true, theta_d_true, mc_init
 
