--- conflicted
+++ resolved
@@ -10,11 +10,7 @@
 example_files = glob.glob("%s/*.py" % examples_dir)
 
 
-<<<<<<< HEAD
-@pytest.fixture(params=[pytest.param(f, marks=pytest.mark.xfail(reason="unreliable")) if f.endswith("h_mountain.py") else f for f in example_files],
-=======
 @pytest.fixture(params=glob.glob("%s/*.py" % examples_dir),
->>>>>>> 3f604749
                 ids=lambda x: basename(x))
 def example_file(request):
     return abspath(request.param)
