--- conflicted
+++ resolved
@@ -64,53 +64,6 @@
     return fexpr
 
 
-<<<<<<< HEAD
-        uexpr = as_vector([1.0, 0.0])
-        u0 = state.fields("u")
-        u0.project(uexpr)
-
-        if spatial_opts is not None:
-            if "supg_params" in spatial_opts:
-                # if the direction list is empty we are testing SUPG for a
-                # continuous space, else we are testing the hybrid SUPG /
-                # DG upwind scheme for the theta space
-                if spatial_opts["supg_params"]["dg_direction"] is None:
-                    space = FunctionSpace(mesh, "CG", 1)
-                else:
-                    space = state.spaces("HDiv_v")
-            elif "embedded_dg" in spatial_opts:
-                space = state.spaces("HDiv_v")
-        else:
-            space = state.spaces("DG")
-        f = state.fields("f", space)
-        x = SpatialCoordinate(mesh)
-        fexpr = sin(2*pi*x[0])*sin(2*pi*x[1])
-        f_end = Function(space)
-        f_end_expr = sin(2*pi*(x[0]-0.5))*sin(2*pi*x[1])
-
-    # interpolate initial conditions
-    f.interpolate(fexpr)
-    f_end.interpolate(f_end_expr)
-    state.initialise([('u', u0), ('f', f)])
-
-    if spatial_opts is None:
-        fequation = AdvectionEquation(state, f.function_space(), ibp=ibp, equation_form=equation_form)
-    elif "supg_params" in spatial_opts:
-        fequation = SUPGAdvection(state, f.function_space(), ibp=ibp, equation_form=equation_form, supg_params=spatial_opts["supg_params"])
-    elif "embedded_dg" in spatial_opts:
-        if spatial_opts["embedded_dg"]["space"] == "Broken":
-            fequation = EmbeddedDGAdvection(state, f.function_space(), ibp=ibp, equation_form=equation_form)
-        elif spatial_opts["embedded_dg"]["space"] == "DG":
-            fequation = EmbeddedDGAdvection(state, f.function_space(), ibp=ibp, equation_form=equation_form, Vdg=space)
-
-    if time_discretisation == "ssprk":
-        f_advection = SSPRK3(state, f, fequation)
-    elif time_discretisation == "implicit_midpoint":
-        f_advection = ThetaMethod(state, f, fequation)
-
-    advected_fields = [("f", f_advection)]
-    timestepper = AdvectionDiffusion(state, advected_fields)
-=======
 @pytest.fixture
 def f_end(geometry, state):
     """
@@ -122,7 +75,6 @@
     if geometry == "slice":
         fexpr = sin(2*pi*(x[0]-0.5))*sin(2*pi*x[1])
     return fexpr
->>>>>>> b83f6c77
 
 
 @pytest.fixture
@@ -139,15 +91,10 @@
     return {"slice": 7e-2,
             "sphere": 2.5e-2}[geometry]
 
-<<<<<<< HEAD
-    timestepper.run(0, tmax)
-    f = timestepper.state.fields("f")
-=======
->>>>>>> b83f6c77
 
 def run(state, advected_fields, tmax):
 
-    timestepper = AdvectionTimestepper(state, advected_fields)
+    timestepper = AdvectionDiffusion(state, advected_fields)
     timestepper.run(0, tmax)
     return timestepper.state.fields
 
