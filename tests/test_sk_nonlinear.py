--- conflicted
+++ resolved
@@ -74,21 +74,11 @@
 
     # Set up advection schemes
     Vtdg = FunctionSpace(mesh, "DG", 2)
-<<<<<<< HEAD
-    advection_list = []
-    velocity_advection = EulerPoincareForm(state, state.V[0])
-    advection_list.append((velocity_advection, 0))
-    rho_advection = DGAdvection(state, state.V[1], continuity=True)
-    advection_list.append((rho_advection, 1))
-    theta_advection = EmbeddedDGAdvection(state, state.V[2],
-                                          Vdg=Vtdg, continuity=False)
-    advection_list.append((theta_advection, 2))
-=======
     advection_dict = {}
     advection_dict["u"] = EulerPoincareForm(state, state.V[0])
     advection_dict["rho"] = DGAdvection(state, state.V[1], continuity=True)
-    advection_dict["theta"] = EmbeddedDGAdvection(state, Vtdg, continuity=False)
->>>>>>> d94fa817
+    advection_dict["theta"] = EmbeddedDGAdvection(state, state.V[2],
+                                                  Vdg=Vtdg, continuity=False)
 
     # Set up linear solver
     schur_params = {'pc_type': 'fieldsplit',
