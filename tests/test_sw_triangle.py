--- conflicted
+++ resolved
@@ -20,15 +20,9 @@
     mesh.init_cell_orientations(global_normal)
 
     fieldlist = ['u', 'D']
-<<<<<<< HEAD
-    timestepping = TimesteppingParameters()
-    output = OutputParameters(dumplist_latlon=['D'], dirname=dirname+"/sw")
-    parameters = ShallowWaterParameters()
-=======
     timestepping = TimesteppingParameters(dt=1500.)
-    output = OutputParameters(dirname=dirname+"/sw", steady_state_dump_err={'D':True,'u':True})
+    output = OutputParameters(dirname=dirname+"/sw", dumplist_latlon=['D','Derr'], steady_state_dump_err={'D':True,'u':True})
     parameters = ShallowWaterParameters(H=H)
->>>>>>> 140e3854
     diagnostics = Diagnostics(*fieldlist)
 
     state = ShallowWaterState(mesh, vertical_degree=None, horizontal_degree=1,
