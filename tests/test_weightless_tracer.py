from os import path
from gusto import *
from firedrake import (PeriodicIntervalMesh, ExtrudedMesh,
                       Constant, SpatialCoordinate, pi, Function,
                       sqrt, conditional, cos)
from netCDF4 import Dataset


def setup_tracer(dirname):

    # declare grid shape, with length L and height H
    L = 1000.
    H = 1000.
    nlayers = int(H / 100.)
    ncolumns = int(L / 100.)

    # make mesh
    m = PeriodicIntervalMesh(ncolumns, L)
    mesh = ExtrudedMesh(m, layers=nlayers, layer_height=(H / nlayers))

    dt = 10.
    output = OutputParameters(dirname=dirname+"/tracer",
                              dumpfreq=1,
                              dumplist=['u'],
                              perturbation_fields=['theta', 'rho'])
    parameters = CompressibleParameters()

    state = State(mesh,
                  dt=dt,
                  output=output,
                  parameters=parameters,
                  diagnostic_fields=[Difference('theta', 'tracer')])

    eqns = CompressibleEulerEquations(state, "CG", 1)

    # Initial density and potential temperature fields
    rho0 = state.fields("rho")
    theta0 = state.fields("theta")

    tracer_eqn = AdvectionEquation(state, theta0.function_space(), "tracer")
    # Initial tracer
    tracer0 = state.fields("tracer")

    # spaces
    Vt = theta0.function_space()
    Vr = rho0.function_space()

    # Isentropic background state
    Tsurf = Constant(300.)

    theta_b = Function(Vt).interpolate(Tsurf)
    rho_b = Function(Vr)

    # Calculate initial rho
    compressible_hydrostatic_balance(state, theta_b, rho_b,
                                     solve_for_rho=True)

    # set up perturbation to theta
    xc = 500.
    zc = 350.
    rc = 250.
    x = SpatialCoordinate(mesh)
    r = sqrt((x[0]-xc)**2 + (x[1]-zc)**2)
    theta_pert = conditional(r > rc, 0., 0.25*(1. + cos((pi/rc)*r)))

    theta0.interpolate(theta_b + theta_pert)
    rho0.interpolate(rho_b)
    tracer0.interpolate(theta0)

    state.set_reference_profiles([('rho', rho_b),
                                  ('theta', theta_b)])

    # set up advection schemes
<<<<<<< HEAD
=======
    ueqn = VectorInvariant(state, Vu)
    rhoeqn = AdvectionEquation(state, Vr, equation_form="continuity")
    thetaeqn = SUPGAdvection(state, Vt,
                             equation_form="advective")

    # build advection dictionary
    advected_fields = []
    advected_fields.append(("u", ThetaMethod(state, u0, ueqn)))
    advected_fields.append(("rho", SSPRK3(state, rho0, rhoeqn)))
    advected_fields.append(("theta", SSPRK3(state, theta0, thetaeqn)))
    advected_fields.append(("tracer", SSPRK3(state, tracer0, thetaeqn)))
>>>>>>> f209d4dc

    advection_schemes = [ImplicitMidpoint(state, "u"),
                         SSPRK3(state, "rho"),
                         SSPRK3(state, "theta", options=SUPGOptions())]

    # Set up linear solver
    linear_solver = CompressibleSolver(state, eqns)

    # build time stepper
    stepper = CrankNicolson(state, eqns, advection_schemes,
                            auxiliary_equations_and_schemes=[(tracer_eqn, SSPRK3(state, options=SUPGOptions()))],
                            linear_solver=linear_solver)

    return stepper, 100.0


def run_tracer(dirname):

    stepper, tmax = setup_tracer(dirname)
    stepper.run(t=0, tmax=tmax)


def test_tracer_setup(tmpdir):

    dirname = str(tmpdir)

    run_tracer(dirname)
    filename = path.join(dirname, "tracer/diagnostics.nc")
    data = Dataset(filename, "r")

    diff = data.groups["theta_minus_tracer"]
    theta = data.groups["theta"]
    diffl2 = diff["l2"][-1] / theta["l2"][0]

    assert diffl2 < 1e-5<|MERGE_RESOLUTION|>--- conflicted
+++ resolved
@@ -71,21 +71,6 @@
                                   ('theta', theta_b)])
 
     # set up advection schemes
-<<<<<<< HEAD
-=======
-    ueqn = VectorInvariant(state, Vu)
-    rhoeqn = AdvectionEquation(state, Vr, equation_form="continuity")
-    thetaeqn = SUPGAdvection(state, Vt,
-                             equation_form="advective")
-
-    # build advection dictionary
-    advected_fields = []
-    advected_fields.append(("u", ThetaMethod(state, u0, ueqn)))
-    advected_fields.append(("rho", SSPRK3(state, rho0, rhoeqn)))
-    advected_fields.append(("theta", SSPRK3(state, theta0, thetaeqn)))
-    advected_fields.append(("tracer", SSPRK3(state, tracer0, thetaeqn)))
->>>>>>> f209d4dc
-
     advection_schemes = [ImplicitMidpoint(state, "u"),
                          SSPRK3(state, "rho"),
                          SSPRK3(state, "theta", options=SUPGOptions())]
