from gusto import *
from firedrake import PeriodicIntervalMesh, ExtrudedMesh, \
<<<<<<< HEAD
    Expression, Constant
from netCDF4 import Dataset
=======
    Constant, SpatialCoordinate, pi
import json
>>>>>>> 77bb5e08


def setup_tracer(dirname):

    # declare grid shape, with length L and height H
    L = 1000.
    H = 1000.
    nlayers = int(H / 100.)
    ncolumns = int(L / 100.)

    # make mesh
    m = PeriodicIntervalMesh(ncolumns, L)
    mesh = ExtrudedMesh(m, layers=nlayers, layer_height=(H / nlayers))

    fieldlist = ['u', 'rho', 'theta']
    timestepping = TimesteppingParameters(dt=10.0, maxk=4, maxi=1)
    output = OutputParameters(dirname=dirname+"/tracer",
                              dumpfreq=1,
                              dumplist=['u'],
                              perturbation_fields=['theta', 'rho'])
    parameters = CompressibleParameters()

    state = State(mesh, vertical_degree=1, horizontal_degree=1,
                  family="CG",
                  timestepping=timestepping,
                  output=output,
                  parameters=parameters,
                  fieldlist=fieldlist,
                  diagnostic_fields=[Difference('theta', 'tracer')])

    # declare initial fields
    u0 = state.fields("u")
    rho0 = state.fields("rho")
    theta0 = state.fields("theta")

    # spaces
    Vu = u0.function_space()
    Vt = theta0.function_space()
    Vr = rho0.function_space()

    # declare tracer field and a background field
    tracer0 = state.fields("tracer", Vt)

    # Isentropic background state
    Tsurf = Constant(300.)

    theta_b = Function(Vt).interpolate(Tsurf)
    rho_b = Function(Vr)

    # Calculate initial rho
    compressible_hydrostatic_balance(state, theta_b, rho_b,
                                     solve_for_rho=True)

    # set up perturbation to theta
    xc = 500.
    zc = 350.
    rc = 250.
    x = SpatialCoordinate(mesh)
    r = sqrt((x[0]-xc)**2 + (x[1]-zc)**2)
    theta_pert = conditional(r > rc, 0., 0.25*(1. + cos((pi/rc)*r)))

    theta0.interpolate(theta_b + theta_pert)
    rho0.interpolate(rho_b)
    tracer0.interpolate(theta0)

    state.initialise([('u', u0),
                      ('rho', rho0),
                      ('theta', theta0),
                      ('tracer', tracer0)])
    state.set_reference_profiles([('rho', rho_b),
                                  ('theta', theta_b)])

    # set up advection schemes
    ueqn = EulerPoincare(state, Vu)
    rhoeqn = AdvectionEquation(state, Vr, equation_form="continuity")
    thetaeqn = SUPGAdvection(state, Vt,
                             supg_params={"dg_direction": "horizontal"},
                             equation_form="advective")

    # build advection dictionary
    advected_fields = []
    advected_fields.append(("u", ThetaMethod(state, u0, ueqn)))
    advected_fields.append(("rho", SSPRK3(state, rho0, rhoeqn)))
    advected_fields.append(("theta", SSPRK3(state, theta0, thetaeqn)))
    advected_fields.append(("tracer", SSPRK3(state, tracer0, thetaeqn)))

    # Set up linear solver
    schur_params = {'pc_type': 'fieldsplit',
                    'pc_fieldsplit_type': 'schur',
                    'ksp_type': 'gmres',
                    'ksp_monitor_true_residual': True,
                    'ksp_max_it': 100,
                    'ksp_gmres_restart': 50,
                    'pc_fieldsplit_schur_fact_type': 'FULL',
                    'pc_fieldsplit_schur_precondition': 'selfp',
                    'fieldsplit_0_ksp_type': 'richardson',
                    'fieldsplit_0_ksp_max_it': 5,
                    'fieldsplit_0_pc_type': 'bjacobi',
                    'fieldsplit_0_sub_pc_type': 'ilu',
                    'fieldsplit_1_ksp_type': 'richardson',
                    'fieldsplit_1_ksp_max_it': 5,
                    'fieldsplit_1_ksp_monitor_true_residual': True,
                    'fieldsplit_1_pc_type': 'gamg',
                    'fieldsplit_1_pc_gamg_sym_graph': True,
                    'fieldsplit_1_mg_levels_ksp_type': 'chebyshev',
                    'fieldsplit_1_mg_levels_ksp_chebyshev_esteig': True,
                    'fieldsplit_1_mg_levels_ksp_chebyshev_esteig_random': True,
                    'fieldsplit_1_mg_levels_ksp_max_it': 5,
                    'fieldsplit_1_mg_levels_pc_type': 'bjacobi',
                    'fieldsplit_1_mg_levels_sub_pc_type': 'ilu'}

    linear_solver = CompressibleSolver(state, params=schur_params)

    compressible_forcing = CompressibleForcing(state)

    # build time stepper
    stepper = Timestepper(state, advected_fields, linear_solver,
                          compressible_forcing)

    return stepper, 100.0


def run_tracer(dirname):

    stepper, tmax = setup_tracer(dirname)
    stepper.run(t=0, tmax=tmax)


def test_tracer_setup(tmpdir):

    dirname = str(tmpdir)
    run_tracer(dirname)
    filename = path.join(dirname, "tracer/diagnostics.nc")
    data = Dataset(filename, "r")

    diff = data.groups["theta_minus_tracer"]
    theta = data.groups["theta"]
    diffl2 = diff["l2"][-1] / theta["l2"][0]

    assert diffl2 < 1e-5<|MERGE_RESOLUTION|>--- conflicted
+++ resolved
@@ -1,12 +1,7 @@
 from gusto import *
 from firedrake import PeriodicIntervalMesh, ExtrudedMesh, \
-<<<<<<< HEAD
-    Expression, Constant
+    Constant, SpatialCoordinate, pi
 from netCDF4 import Dataset
-=======
-    Constant, SpatialCoordinate, pi
-import json
->>>>>>> 77bb5e08
 
 
 def setup_tracer(dirname):
